--- conflicted
+++ resolved
@@ -3,11 +3,7 @@
 
 module MyApplication = struct
 
-<<<<<<< HEAD
-  include DefaultTutorialHandlers
-=======
   include OxStart.DefaultTutorialHandlers
->>>>>>> b1d594cb
 
   let match_icmp = { match_all with
     dlTyp = Some 0x800;
