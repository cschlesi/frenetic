--- conflicted
+++ resolved
@@ -3,11 +3,7 @@
 
 module MyApplication = struct
 
-<<<<<<< HEAD
-  include DefaultTutorialHandlers
-=======
   include OxStart.DefaultTutorialHandlers
->>>>>>> b1d594cb
 
   let switch_connected (sw : switchId) : unit =
     Printf.printf "Switch %Ld connected.\n%!" sw
