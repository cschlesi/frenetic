open Core.Std
open Async.Std
open Frenetic_NetKAT

<<<<<<< HEAD
module Controller = Frenetic_NetKAT_Controller0x04.Make
module LC = Frenetic_NetKAT_Local_Compiler
=======
module Controller = Frenetic_NetKAT_Controller.Make
module Comp = Frenetic_NetKAT_Compiler
>>>>>>> 3393592c
module Field = Frenetic_Fdd.Field
module Log = Frenetic_Log

type showable =
  (* usage: order
   * Shows the ordering that will be used on the next update.  *)
  | Ordering
  (* usage: policy
   * Shows the policy that is currently active.   *)
  | Policy
  (* usage: flow-table [policy]
   * Shows the flow-table produced by the specified policy.
   * If no policy is specified, the current policy is used. *)
  | FlowTable of (policy * string) option
  (* usage: help
   * Displays a helpful message. *)
  | Help

type command =
  (* usage: update <policy>
   * Compiles the specified policy using the current ordering
   * and updates the controller with the new flow-table *)
  | Update of (policy * string)
  (* usage: order <ordering>
   * Sets the order which the compiler will select field names when
   * constructing the BDD.
   * Valid orderings:
   *   heuristic - Uses a heuristic to select the order of fields
   *   default - Uses the default ordering as specified in NetKAT_LocalCompiler
   *   f_1 < f_2 [ < f_3 < ... < f_n ] - Given two or more fields, ensures the
   *                                     order of the specified fields is maintained. *)
  | Order of Comp.order
  (* usage: remove_tail_drops
   * Remove any drop rules at the end of each flow table.  Toggles setting.
  *)
  | ToggleRemoveTailDrops
  (* usage: exit
   * Exits the shell. *)
  | Exit
  (* usage: quit
   * Exits the shell. *)
  | Quit
  (* usage: load <filename>
   * Loads the specified file as a policy and compiles it updating the controller with
   * the new flow table. *)
  | Load of string
  (* See showables for more details *)
  | Show of showable

module Parser = struct

    open MParser

    module Tokens = MParser_RE.Tokens

    (* Parser for field as the to_string function displays it *or*
     * all lowercase for convenience. *)
    let field (f : Field.t) : (Field.t, bytes list) MParser.t =
      Tokens.symbol (Field.to_string f |> String.lowercase) <|>
      Tokens.symbol (Field.to_string f) >>
      return f

    (* Parser for any of the fields *)
    let any_field : (Field.t, bytes list) MParser.t =
      field Field.Switch <|>
      field Field.Location <|>
      field Field.EthSrc <|>
      field Field.EthDst <|>
      field Field.Vlan <|>
      field Field.VlanPcp <|>
      field Field.EthType <|>
      field Field.IPProto <|>
      field Field.IP4Src <|>
      field Field.IP4Dst <|>
      field Field.TCPSrcPort <|>
      field Field.TCPDstPort

    (* Parser that produces the Order command or Show Order command *)
    let order : (command, bytes list) MParser.t =
      Tokens.symbol "order" >> (
      (eof >> return (Show Ordering)) <|>
      (Tokens.symbol "heuristic" >> return (Order `Heuristic)) <|>
      (Tokens.symbol "default" >> return (Order `Default)) <|>
      (sep_by1 any_field (Tokens.symbol "<") >>=
	 fun fields -> eof >> return (Order (`Static fields))))

    (* Mostly useless error message for parsing policies *)
    let string_of_position (p : Lexing.position) : string =
      sprintf "%s:%d:%d" p.pos_fname p.pos_lnum (p.pos_cnum - p.pos_bol)

    (* Use the netkat parser to parse policies *)
    let parse_policy ?(name = "") (pol_str : string) : (policy, string) Result.t =
      try
        Ok (Frenetic_NetKAT_Parser.policy_from_string pol_str)
      with Camlp4.PreCast.Loc.Exc_located (error_loc,x) ->
        Error (
          sprintf "Error: %s\n%s"
          (Camlp4.PreCast.Loc.to_string error_loc)
          (Exn.to_string x))

    (* Parser for netkat policies *)
    let policy' : ((policy * string), bytes list) MParser.t =
      many_until any_char eof >>=
	(fun pol_chars ->
	 let pol_str = String.of_char_list pol_chars in
	 match parse_policy pol_str with
	 | Ok pol -> return (pol, pol_str)
	 | Error msg -> fail msg)

    (* Parser for the Update command *)
    let update : (command, bytes list) MParser.t =
      Tokens.symbol "update" >>
	policy' >>=
	(fun pol -> return (Update pol))

    (* Parser for the help command *)
    let help : (command, bytes list) MParser.t =
      Tokens.symbol "help" >> return (Show Help)

    (* Parser for the exit command *)
    let exit : (command, bytes list) MParser.t =
      Tokens.symbol "exit" >> return Exit

    (* Parser for the exit command *)
    let quit : (command, bytes list) MParser.t =
      Tokens.symbol "quit" >> return Quit

    (* Parser for the load command *)
    let load : (command, bytes list) MParser.t =
      Tokens.symbol "load" >>
	many_until any_char eof >>=
	(fun filename -> return (Load (String.of_char_list filename)))

    (* Parser for the policy command *)
    let policy : (command, bytes list) MParser.t =
      Tokens.symbol "policy" >> return (Show Policy)

    (* Parser for the remove_tail_drops command *)
    let remove_tail_drops : (command, bytes list) MParser.t =
      Tokens.symbol "remove_tail_drops" >> return ToggleRemoveTailDrops

    (* Parser for the flow-table command *)
    let flowtable : (command, bytes list) MParser.t =
      Tokens.symbol "flow-table" >>
	(eof >> return (Show (FlowTable None)) <|>
	(policy' >>=
	   (fun pol -> return (Show (FlowTable (Some pol))))))

   (* Parser for commands *)
    let command : (command, bytes list) MParser.t =
      order <|>
	update <|>
	policy <|>
	help <|>
	flowtable <|>
  remove_tail_drops <|>
	load <|>
	exit <|>
  quit

end

(* For convenience *)
let compose f g x = f (g x)

(* TODO(jcollard): The cache flag here is actually a problem. Changing ordering won't work as expected. *)
let current_compiler_options = ref { Comp.default_compiler_options with cache_prepare = `Keep }

let set_field_order ord : unit =
  current_compiler_options := { !current_compiler_options with field_order = ord }

(* Prints the current ordering mode. *)
let print_order () : unit =
  printf "Ordering Mode: %s\n%!" (Comp.field_order_to_string (!current_compiler_options).field_order)

(* Convenience function that checks that an ordering doesn't contain
 * duplicates. This is used in favor of List.contains_dup so a better
 * error message can be produced *)
let rec check_duplicates (fs : Field.t list) (acc : Field.t list) : bool =
  match fs with
  | [] -> false
  | (f::rest) ->
     if List.mem acc f
     then
       (printf "Invalid ordering: %s < %s" (Field.to_string f) (Field.to_string f);
	false)
     else check_duplicates rest (f::acc)

(* Given an ordering, sets the order reference.
 * If a Static ordering is given with duplicates, the ordering
 * is not updated and an error message is printed *)
let set_order (o : Comp.order) : unit =
  match o with
  | `Heuristic ->
     set_field_order `Heuristic;
     print_order ()
  | `Default ->
     set_field_order `Default;
     print_order ()
  | `Static ls ->
     if check_duplicates ls [] then ()
     else
     let curr_order = match (!current_compiler_options).field_order with
      | `Heuristic -> Field.all_fields
      | `Default -> Field.all_fields
      | `Static fields -> fields
     in
     let removed = List.filter curr_order (compose not (List.mem ls)) in
     (* Tags all specified Fields at the highest priority *)
     let new_order = List.append (List.rev ls) removed in
     set_field_order (`Static new_order);
     print_order ()

let toggle_remove_tail_drops () =
  let current_setting = (!current_compiler_options).remove_tail_drops in
  current_compiler_options := { !current_compiler_options with remove_tail_drops = not current_setting };
  printf "Remove Tail Drops: %B\n%!" (!current_compiler_options).remove_tail_drops

(* A reference to the current policy and the associated string. *)
let policy : (policy * string) ref = ref (drop, "drop")

(* Prints the current policy *)
let print_policy () =
  match !policy with
    (_, p) -> printf "%s\n%!" p

(* Given a policy, returns a pretty ascii table for each switch *)
let string_of_policy (pol : policy) : string =
  let bdd = Comp.compile_local ~options:(!current_compiler_options) pol in
  let switches = Frenetic_NetKAT_Semantics.switches_of_policy pol in
  let switches' = if List.is_empty switches then [0L] else switches in
  let tbls = List.map switches'
		      (fun sw_id -> Comp.to_table ~options:(!current_compiler_options) sw_id bdd |>
				      Frenetic_OpenFlow.string_of_flowTable ~label:(Int64.to_string sw_id)) in
  String.concat ~sep:"\n\n" tbls

(* Given a policy, print the flowtables associated with it *)
let print_policy_table (pol : (policy * string) option) : unit =
  let (p, str) =
    match pol with
    | None -> !policy
    | Some x -> x
  in
  printf "%s%!" (string_of_policy p)

let parse_command (line : string) : command option =
  match (MParser.parse_string Parser.command line []) with
  | Success command -> Some command
  | Failed (msg, e) -> (print_endline msg; None)

let help =
  String.concat ~sep:"\n" [
  "";
  "commands:";
  "  order               - Display the ordering that will be used when compiling.";
  "  order <ordering>    - Changes the order in which the compiler selects fields.";
  "";
  "                        orderings: heuristic";
  "                                   default";
  "                                   f_1 < f_2 [ < f_3 < ... < f_n ]";
  "";
  "                        fields: Switch, Location, EthSrc, EthDst, Vlan, VlanPcP,";
  "                                EthType, IPProto, IP4Src, IP4Dst, TCPSrcPort,";
  "                                TCPDstPort";
  "";
  "  policy              - Displays the policy that is currently active.";
  "";
  "  flow-table [policy] - Displays the flow-table produced by the specified policy.";
  "                        If no policy is specified, the current policy is used.";
  "";
  "  update <policy>     - Compiles the specified policy using the current ordering";
  "                        and updates the controller with the resulting flow-table.";
  "";
  "  load <filename>     - Loads a policy from the specified file, compiles it, and";
  "                        updates the controller with the resulting flow-table.";
  "";
  "  remove_tail_drops   - Remove drop rules at the end of each flow-table.  Toggles ";
  "                        setting.";
  "";
  "  help                - Displays this message.";
  "";
  "  exit                - Exits Frenetic Shell.";
  "";
  "  quit                - Exits Frenetic Shell.  Equivalent to CTRL-D";
  ""
  ]

let print_help () : unit =
  printf "%s\n%!" help

(* Loads a policy from a file and updates the controller *)
let load_file (filename : string) : unit =
  try
    let open In_channel in
    let chan = create filename in
    let policy_string = input_all chan in
    let pol = Parser.parse_policy policy_string in
    close chan;
    match pol with
    | Ok p ->
       policy := (p, policy_string);
       printf "%s\n%!" policy_string;
       don't_wait_for (Controller.update_policy p)
    | Error msg -> print_endline msg
  with
  | Sys_error msg -> printf "Load failed: %s\n%!" msg

let rec repl () : unit Deferred.t =
  printf "frenetic> %!";
  Reader.read_line (Lazy.force Reader.stdin) >>= fun input ->
  let handle line =
    match line with
    | `Eof -> Shutdown.shutdown 0
    | `Ok line -> match parse_command line with
		  | Some Exit | Some Quit ->
		     print_endline "Goodbye!";
		     Shutdown.shutdown 0
		  | Some (Show Ordering) -> print_order ()
		  | Some (Show Policy) -> print_policy ()
		  | Some (Show Help) -> print_help ()
		  | Some (Show (FlowTable t)) -> print_policy_table t
		  | Some (Update (pol, pol_str)) ->
		     policy := (pol, pol_str);
         don't_wait_for (Controller.update_policy pol)
		  | Some (Load filename) -> load_file filename
		  | Some (Order order) -> set_order order
      | Some (ToggleRemoveTailDrops) -> toggle_remove_tail_drops ()
		  | None -> ()
  in handle input; repl ()

let log_file = "frenetic.log"

let main (openflow_port : int) () : unit =
  Log.set_output [Async.Std.Log.Output.file `Text log_file];
  printf "Frenetic Shell v 4.0\n%!";
  printf "Type `help` for a list of commands\n%!";
  Controller.start openflow_port;
  let _ = repl () in
  ()
<|MERGE_RESOLUTION|>--- conflicted
+++ resolved
@@ -2,13 +2,8 @@
 open Async.Std
 open Frenetic_NetKAT
 
-<<<<<<< HEAD
 module Controller = Frenetic_NetKAT_Controller0x04.Make
-module LC = Frenetic_NetKAT_Local_Compiler
-=======
-module Controller = Frenetic_NetKAT_Controller.Make
-module Comp = Frenetic_NetKAT_Compiler
->>>>>>> 3393592c
+module LC = Frenetic_NetKAT_Compiler
 module Field = Frenetic_Fdd.Field
 module Log = Frenetic_Log
 
