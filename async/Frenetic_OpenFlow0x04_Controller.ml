--- conflicted
+++ resolved
@@ -146,12 +146,7 @@
     (fun _ reader writer ->
       let message_sender = send_message writer in
       let flow_sender = implement_tolerant_flow writer fdd topo in
-<<<<<<< HEAD
-      client_handler reader message_sender flow_sender) 
+      client_handler reader message_sender flow_sender)
   in ()
 
-				
-=======
-      client_handler reader message_sender flow_sender)
-  in ()
->>>>>>> 3393592c
+				