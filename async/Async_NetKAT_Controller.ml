open Core.Std
open Async.Std

module Net = Async_NetKAT.Net

module Controller = Async_OpenFlow.OpenFlow0x01.Controller
module Stage = Async_OpenFlow.Stage
module SDN = SDN_Types

type switchId = SDN_Types.switchId

module SwitchMap = Map.Make(Int64)
module XidMap = Map.Make(Int32)

module Log = Async_OpenFlow.Log

let max_pending_connections = 64

let _ = Log.set_level `Info

let _ = Log.set_output
          [Log.make_filtered_output
             [("openflow", "socket");
              ("openflow", "platform");
              ("openflow", "serialization");
              ("openflow", "controller");
              ("openflow", "openflow0x01");
              ("netkat", "topology.switch");
              ("netkat", "topology.host");
              ("netkat", "learning")]]

let tags = [("openflow", "controller")]

exception Assertion_failed of string

type t = {
  ctl : Controller.t;
  txn : Txn.t;
  nib : Net.Topology.t ref;
  app : Async_NetKAT.app;
  mutable edge : (SDN_Types.flow*int) list SwitchMap.t;
}

let bytes_to_headers
  (port_id : SDN_Types.portId)
  (bytes : Cstruct.t)
  : NetKAT_Types.HeadersValues.t =
  let open NetKAT_Types.HeadersValues in
  let open Packet in
  let pkt = Packet.parse bytes in
  { location = NetKAT_Types.Physical port_id
  ; ethSrc = pkt.dlSrc
  ; ethDst = pkt.dlDst
  ; vlan = (match pkt.dlVlan with Some (v) -> v | None -> 0)
  ; vlanPcp = pkt.dlVlanPcp
  ; ethType = dlTyp pkt
  ; ipProto = (try nwProto pkt with Invalid_argument(_) -> 0)
  ; ipSrc = (try nwSrc pkt with Invalid_argument(_) -> 0l)
  ; ipDst = (try nwDst pkt with Invalid_argument(_) -> 0l)
  ; tcpSrcPort = (try tpSrc pkt with Invalid_argument(_) -> 0)
  ; tcpDstPort = (try tpDst pkt with Invalid_argument(_) -> 0)
  }

let headers_to_actions
  (h_new:NetKAT_Types.HeadersValues.t)
  (h_old:NetKAT_Types.HeadersValues.t)
  : SDN_Types.action list =
  let open SDN_Types in
  let g p acc f =
    if (Field.get f h_new) = (Field.get f h_old)
      then acc
      else (p (Field.get f h_new))::acc in
  let init = match h_new.NetKAT_Types.HeadersValues.location with
     | NetKAT_Types.Pipe p ->
       raise (Assertion_failed (Printf.sprintf
         "Controller.headers_to_action: impossible pipe location \"%s\"" p))
     | NetKAT_Types.Physical p -> [Output(Physical(p))] in
  NetKAT_Types.HeadersValues.Fields.fold
    ~init
    ~location:(fun acc f -> acc)
    ~ethSrc:(g (fun v -> Modify(SetEthSrc v)))
    ~ethDst:(g (fun v -> Modify(SetEthDst v)))
    ~vlan:(g (fun v -> Modify(SetVlan (Some(v)))))
    ~vlanPcp:(g (fun v -> Modify(SetVlanPcp v)))
    ~ethType:(g (fun v -> Modify(SetEthTyp v)))
    ~ipProto:(g (fun v -> Modify(SetIPProto v)))
    ~ipSrc:(g (fun v -> Modify(SetIP4Src v)))
    ~ipDst:(g (fun v -> Modify(SetIP4Dst v)))
    ~tcpSrcPort:(g (fun v -> Modify(SetTCPSrcPort v)))
    ~tcpDstPort:(g (fun v -> Modify(SetTCPDstPort v)))

exception Unsupported_mod of string

let packet_sync_headers (pkt:NetKAT_Types.packet) : NetKAT_Types.packet * bool =
  let open NetKAT_Types in
  let change = ref false in
  let g p q acc f =
    let v = Field.get f pkt.headers in
    if p v acc then
      acc
    else begin
      change := true;
      q acc v
    end in
  let fail field = (fun _ -> raise (Unsupported_mod field)) in
  let packet = Packet.parse (SDN_Types.payload_bytes pkt.payload) in
  let packet' = HeadersValues.Fields.fold
    ~init:packet
    ~location:(fun acc _ -> acc)
    ~ethSrc:(g (fun v p -> v = p.Packet.dlSrc) Packet.setDlSrc)
    ~ethDst:(g (fun v p -> v = p.Packet.dlDst) Packet.setDlDst)
    (* XXX(seliopou): Fix impls of: vlan, vlanPcp *)
    ~vlan:(g (fun _ _ -> true) (fail "vlan"))
    ~vlanPcp:(g (fun _ _ -> true) (fail "vlanPcp"))
    ~ipSrc:(g
      (fun v p -> try v = Packet.nwSrc p with Invalid_argument(_) -> true)
      (fun acc nw -> Packet.setNwSrc acc nw))
    ~ipDst:(g
      (fun v p -> try v = Packet.nwDst p with Invalid_argument(_) -> true)
      (fun acc nw -> Packet.setNwDst acc nw))
    ~tcpSrcPort:(g
      (fun v p -> try v= Packet.tpSrc p with Invalid_argument(_) -> true)
      Packet.setTpSrc)
    ~tcpDstPort:(g
      (fun v p -> try v = Packet.tpDst p with Invalid_argument(_) -> true)
      Packet.setTpDst)
    (* XXX(seliopou): currently does not support: *)
    ~ethType:(g (fun _ _ -> true) (fail "ethType"))
    ~ipProto:(g (fun _ _ -> true) (fail "ipProto")) in
  ({ pkt with payload = match pkt.payload with
    | SDN_Types.NotBuffered(_) -> SDN_Types.NotBuffered(Packet.marshal packet')
    | SDN_Types.Buffered(n, _) -> SDN_Types.Buffered(n, Packet.marshal packet')
  }, !change)

let send t c_id msg =
  Controller.send t c_id msg
  >>| function
    | `Sent _ -> ()
    | `Drop exn -> raise exn

let port_desc_useable (pd : OpenFlow0x01.PortDescription.t) : bool =
  let open OpenFlow0x01.PortDescription in
  if pd.config.PortConfig.down
    then false
    else not (pd.state.PortState.down)

let to_event (w_out : (switchId * SDN_Types.pktOut) Pipe.Writer.t)
  : (t, Controller.f, NetKAT_Types.event) Stage.t =
  let open NetKAT_Types in
  fun t evt -> match evt with
    | `Connect (c_id, feats) ->
      let ports = feats.OpenFlow0x01.SwitchFeatures.ports in
      let sw_id = feats.OpenFlow0x01.SwitchFeatures.switch_id in
      (* Generate a SwitchUp event, and PortUp event for ever port that is
       * useable. *)
      return ((SwitchUp sw_id) :: (List.fold ports ~init:[] ~f:(fun acc pd ->
        let open OpenFlow0x01.PortDescription in
        if port_desc_useable pd && pd.port_no < 0xff00 then
          let pt_id = Int32.of_int_exn pd.port_no in
          PortUp(sw_id, pt_id)::acc
        else
          acc)))
    | `Disconnect (c_id, switch_id, exn) ->
      Log.debug ~tags "switch %Ld disconnected" switch_id;
      let open Net.Topology in
      let v  = vertex_of_label !(t.nib) (Async_NetKAT.Switch switch_id) in
      let ps = vertex_to_ports !(t.nib) v in
      return (PortSet.fold (fun p acc -> (PortDown(switch_id, p))::acc)
        ps [SwitchDown switch_id])
    | `Message (c_id, (xid, msg)) ->
      let open OpenFlow0x01.Message in
      let switch_id = Controller.switch_id_of_client t.ctl c_id in
      begin match msg with
        (* only process packet_ins from physical ports *)
        | PacketInMsg pi when pi.OpenFlow0x01_Core.port <= 0xff00 ->
          let open OpenFlow0x01_Core in
          let port_id = Int32.of_int_exn pi.port in
          let payload = SDN_OpenFlow0x01.to_payload pi.input_payload in
          let local =
            Optimize.specialize_policy switch_id (Async_NetKAT.default t.app) in
          (* Eval the packet to get the list of packets that should go to
           * pipes, and the list of packets that can be forwarded to physical
           * locations.
           * *)
          let pkt0 = {
            switch = switch_id;
            headers = bytes_to_headers port_id (SDN_Types.payload_bytes payload);
            payload = payload;
          } in
          begin
            (* XXX(seliopou): What if the packet's modified? Should buf_id be
             * exposed to the application?
             * *)
            let pis, phys = NetKAT_Semantics.eval_pipes pkt0 local in
            let outs = Deferred.List.iter phys ~f:(fun pkt1 ->
              let acts = headers_to_actions pkt1.headers pkt0.headers in
              let out  = (switch_id, (payload, Some(port_id), acts)) in
              Pipe.write w_out out) in
            outs >>= fun _ ->
            return (List.map pis ~f:(fun (pipe, pkt2) ->
              let pkt3, changed = packet_sync_headers pkt2 in
              let payload = match payload, changed with
                  | SDN_Types.NotBuffered(_), _
                  | _                       , true ->
                    SDN_Types.NotBuffered(SDN_Types.payload_bytes pkt3.payload)
                  | SDN_Types.Buffered(buf_id, bytes), false ->
                    SDN_Types.Buffered(buf_id, bytes)
              in
              PacketIn(pipe, switch_id, port_id, payload, pi.total_len)))
          end
        | PortStatusMsg ps ->
          let open OpenFlow0x01.PortStatus in
          let open OpenFlow0x01.PortDescription in
          begin match ps.reason, port_desc_useable ps.desc with
            | ChangeReason.Add, true
            | ChangeReason.Modify, true ->
              let pt_id = Int32.of_int_exn (ps.desc.port_no) in
              return [PortUp(switch_id, pt_id)]
            | ChangeReason.Delete, _
            | ChangeReason.Modify, false ->
              let pt_id = Int32.of_int_exn (ps.desc.port_no) in
              return [PortDown(switch_id, pt_id)]
            | _ ->
              return []
          end
        | _ ->
          Log.debug ~tags "Dropped message from %Lu: %s" switch_id (to_string msg);
          return []
      end

<<<<<<< HEAD
let update_table_for (t : t) (sw_id : switchId) pol : unit Deferred.t =
  let delete_flows =
    OpenFlow0x01.Message.FlowModMsg OpenFlow0x01_Core.delete_all_flows in
  let to_flow_mod prio flow =
    OpenFlow0x01.Message.FlowModMsg (SDN_OpenFlow0x01.from_flow prio flow) in
  t.locals <- SwitchMap.add t.locals sw_id
    (Optimize.specialize_policy sw_id pol);
  let local = NetKAT_LocalCompiler.compile sw_id pol in
  let c_id = Controller.client_id_of_switch t.ctl sw_id in
  Monitor.try_with ~name:"update_table_for" (fun () ->
    send t.ctl c_id (5l, delete_flows) >>= fun _ ->
=======
module BestEffort = struct
  module M = OpenFlow0x01.Message

  let install_flows_for (t : Controller.t) c_id table =
    let to_flow_mod p f = M.FlowModMsg (SDN_OpenFlow0x01.from_flow p f) in
>>>>>>> 82072d1c
    let priority = ref 65536 in
    Deferred.List.iter table ~f:(fun flow ->
      decr priority;
<<<<<<< HEAD
      send t.ctl c_id (0l, to_flow_mod !priority flow)))
  >>= function
    | Ok () -> return ()
    | Error exn_ ->
      Log.error ~tags "switch %Lu: Failed to update table" sw_id;
      Log.flushed () >>| fun () ->
        Printf.eprintf "%s\n%!" (Exn.to_string exn_)
=======
      Controller.send t c_id (0l, to_flow_mod !priority flow)
      >>| function
        | `Drop exn -> raise exn
        | `Sent _   -> ())

  let delete_flows_for (t :Controller.t) c_id =
    let delete_flows = M.FlowModMsg OpenFlow0x01_Core.delete_all_flows in
    Controller.send t c_id (5l, delete_flows)
    >>| function
      | `Drop exn -> raise exn
      | `Sent _   -> ()

  let bring_up_switch (t : Controller.t) (sw_id : SDN.switchId) (policy : NetKAT_Types.policy) =
    let table = NetKAT_LocalCompiler.(to_table (compile sw_id policy)) in
    let c_id = Controller.client_id_of_switch t sw_id in
    delete_flows_for t c_id >>= fun () ->
    install_flows_for t c_id table

  let implement_policy (t : Controller.t) (nib : Net.Topology.t) (policy : NetKAT_Types.policy) =
    Deferred.List.iter (TUtil.switch_ids nib) (fun sw_id ->
      bring_up_switch t sw_id policy)
end

module PerPacketConsistent = struct
  module M = OpenFlow0x01.Message
  open SDN_Types

  let specialize_action ver internal_ports actions =
    List.fold_right actions ~init:[] ~f:(fun action acc ->
      begin match action with
      | Output (Physical   pt) ->
        if not (Net.Topology.PortSet.mem pt internal_ports) then
          [Modify (SetVlan None)]
        else
          [Modify (SetVlan (Some ver))]
      | Output (Controller n ) ->
        [Modify (SetVlan None)]
      | Output _               -> assert false
      | _                      -> acc
      end @ (action :: acc))

  let specialize_edge_to (ver : int) internal_ports (table : SDN.flowTable) =
    let vlan_none = 65535 in
    List.filter_map table ~f:(fun flow ->
      begin match flow.pattern.Pattern.inPort with
      | Some pt when Net.Topology.PortSet.mem pt internal_ports ->
        None
      | _ ->
        Some { flow with
          pattern = { flow.pattern with Pattern.dlVlan = Some vlan_none }
        ; action  = List.map flow.action ~f:(fun x ->
            List.map x ~f:(specialize_action ver internal_ports))
        }
      end)

  let specialize_internal_to (ver : int) internal_ports (table : SDN.flowTable) =
    List.map table ~f:(fun flow ->
      { flow with
        pattern = { flow.pattern with Pattern.dlVlan = Some ver }
      ; action  = List.map flow.action ~f:(fun x ->
          List.map x ~f:(specialize_action ver internal_ports))
      })

  let barrier (t : t) (c_id : Controller.Client_id.t) ()
    : [`Disconnect of Sexp.t | `Complete ] Deferred.t =
    Txn.send t.txn c_id M.BarrierRequest
    >>= function
      | `Sent ivar ->
        begin Ivar.read ivar
        >>| function
          | `Result M.BarrierReply -> `Complete
          | `Result _              -> assert false
          | `Disconnect exn_       -> `Disconnect exn_
        end
      | `Drop exn -> raise exn
>>>>>>> 82072d1c

  let clear_policy_for (t : Controller.t) (ver : int) sw_id =
    let open OpenFlow0x01_Core in
    let clear_version_message = M.FlowModMsg { SDN_OpenFlow0x01.from_flow 0
      { pattern = { Pattern.match_all with Pattern.dlVlan = Some ver }
      ; action = []
      ; cookie = 0L
      ; idle_timeout = Permanent
      ; hard_timeout = Permanent
      } with command = DeleteFlow } in
    let c_id = Controller.client_id_of_switch t sw_id in
    Controller.send t c_id (5l, clear_version_message )
    >>= function
      | `Sent _    -> return ()
      | `Drop exn_ ->
        Log.error ~tags "switch %Lu: Failed to update table in delete_flows" sw_id;
        Log.flushed ()

  let internal_install_policy_for (t :t) (ver : int) pol (sw_id : switchId) =
    let table0 = NetKAT_LocalCompiler.(to_table (compile sw_id pol)) in
    let table1 = specialize_internal_to
      ver (TUtil.internal_ports !(t.nib) sw_id) table0 in
    assert (List.length table1 > 0);
    let c_id = Controller.client_id_of_switch t.ctl sw_id in
    BestEffort.install_flows_for t.ctl c_id table1
    >>= barrier t c_id
    >>= function
      | `Complete ->
        Log.debug ~tags
          "switch %Lu: installed internal table for ver %d" sw_id ver;
        Log.flushed ()
      | `Disconnect exn_ ->
        Log.debug ~tags
          "switch %Lu: disconnected while installing internal table for ver %d... skipping" sw_id ver;
        Log.flushed ()

  (* Comparison should be made based on patterns only, not actions *)
  (* Assumes both FT are sorted in descending order by priority *)
  let rec flowtable_diff (ft1 : (SDN_Types.flow*int) list) (ft2 : (SDN_Types.flow*int) list) =
    let open SDN_Types in
    match ft1,ft2 with
    | (flow1,pri1)::ft1, (flow2,pri2)::ft2 ->
      if pri1 > pri2 then
        (flow1, pri1) :: flowtable_diff ft1 ((flow2,pri2)::ft2)
      else if pri1 = pri2 && flow1.pattern = flow2.pattern then
        flowtable_diff ft1 ((flow2,pri2)::ft2)
      else
        flowtable_diff ((flow1,pri1) :: ft1) ft2
    | _, [] -> ft1
    | [], _ -> []

  (* Assumptions:
     - switch respects priorities when deleting flows
  *)
  let swap_update_for (t : t) sw_id new_table : unit Deferred.t =
    let open OpenFlow0x01_Core in
    let max_priority = 65535 in
    let old_table = match SwitchMap.find t.edge sw_id with
      | Some ft -> ft
      | None -> [] in
    let (new_table, _) = List.fold new_table ~init:([], max_priority)
        ~f:(fun (acc,pri) x -> ((x,pri) :: acc, pri - 1)) in
    let new_table = List.rev new_table in
    let del_table = List.rev (flowtable_diff old_table new_table) in
    let c_id = Controller.client_id_of_switch t.ctl sw_id in
    let to_flow_mod prio flow =
      M.FlowModMsg (SDN_OpenFlow0x01.from_flow prio flow) in
    let to_flow_del prio flow =
      M.FlowModMsg ({SDN_OpenFlow0x01.from_flow prio flow with command = DeleteStrictFlow}) in
    (* Install the new table *)
    Deferred.List.iter new_table ~f:(fun (flow, prio) ->
      send t.ctl c_id (0l, to_flow_mod prio flow))
    (* Delete the old table from the bottom up *)
    >>= fun () -> Deferred.List.iter del_table ~f:(fun (flow, prio) ->
      send t.ctl c_id (0l, to_flow_del prio flow))
    >>| fun () -> t.edge <- SwitchMap.add t.edge sw_id new_table

  let edge_install_policy_for (t : t) ver pol (sw_id : switchId) : unit Deferred.t =
    let table = NetKAT_LocalCompiler.(to_table (compile sw_id pol)) in
    let edge_table = specialize_edge_to
      ver (TUtil.internal_ports !(t.nib) sw_id) table in
    Log.debug ~tags
      "switch %Lu: Installing edge table for ver %d" sw_id ver;
    let c_id = Controller.client_id_of_switch t.ctl sw_id in
    swap_update_for t sw_id edge_table
    >>= barrier t c_id
    >>= function
      | `Complete ->
        Log.debug ~tags "switch %Lu: installed edge table for ver %d" sw_id ver;
        Log.flushed ()
      | `Disconnect exn_ ->
        Log.debug ~tags "switch %Lu: disconnected while installing edge table for ver %d... skipping" sw_id ver;
        Log.flushed ()

  let ver = ref 1

  let implement_policy (t : t) pol : unit Deferred.t =
    let switches = TUtil.switch_ids !(t.nib) in
    let ver_num = !ver + 1 in
    (* Install internal update *)
    Log.debug ~tags "Installing internal tables for ver %d" ver_num;
    Log.flushed ()
    >>= fun () ->
    Deferred.List.iter switches (internal_install_policy_for t ver_num pol)
    >>= fun () ->
    (Log.debug ~tags "Installing edge tables for ver %d" ver_num;
     Log.flushed ())
    >>= fun () ->
    (* Install edge update *)
    Deferred.List.iter switches (edge_install_policy_for t ver_num pol)
    >>= fun () ->
    (* Delete old rules *)
    Deferred.List.iter switches (clear_policy_for t.ctl (ver_num - 1))
    >>| fun () ->
      incr ver

  let bring_up_switch (t : t) (sw_id : switchId) (pol : NetKAT_Types.policy) =
    let c_id = Controller.client_id_of_switch t.ctl sw_id in
    BestEffort.delete_flows_for t.ctl c_id >>= fun () ->
    internal_install_policy_for t !ver pol sw_id >>= fun () ->
    edge_install_policy_for t !ver pol sw_id

end

<<<<<<< HEAD
(* Implement the given policy on the network. This is a naive algorithm of
 * doing so. A reimplementation of consistent updates is coming soon.
 * *)
let implement_policy (t : t) (policy : NetKAT_Types.policy) =
  Deferred.List.iter (get_switchids !(t.nib)) (fun sw_id ->
    update_table_for t sw_id policy)

(* Send a packet_out message to the specified switch, and log any errors that
 * may occur.
 * *)
let send_pkt_out (ctl : Controller.t) (sw_id, pkt_out) =
  let c_id = Controller.client_id_of_switch ctl sw_id in
  Controller.send ctl c_id (0l, OpenFlow0x01.Message.PacketOutMsg
    (SDN_OpenFlow0x01.from_packetOut pkt_out))
  >>= function
    | `Sent _   -> return ()
    | `Drop exn ->
      Log.error ~tags "switch %Lu: Failed to send packet_out" sw_id;
      Log.flushed () >>| fun () ->
        Printf.eprintf "%s\n%!" (Exn.to_string exn_)

(* Start the controller, running the given application.
 * *)
let start app ?(port=6633) () =
  let open Stage in
  Controller.create ~max_pending_connections ~port ()
  >>> fun ctl ->
    let t = {
      ctl = ctl;
      nib = ref (Net.Topology.empty ());
      locals = SwitchMap.empty
    } in

    (* Setup the controller stages. Use the provides features stage to collect
     * switch features, and sequence that with a stage that will transform
     * OpenFlow 1.0 events to the high-level event type that applications know
     * how to consume.
     *
     * The process of transforming OpenFlow 1.0 events into network events may
     * produce packet_out messages, as each packet_in message is evaluated
     * against the current policy. Only packets that remain at controller
     * locations, i.e., "pipes", will produce a PacketIn network event. Those
     * that end up at a physical port will produce packet_out messages. Create
     * a pipe that to_event can write packet_out messages to, and handle them
     * below.
     * *)
    let r_pkt_out, s_pkt_out = Pipe.create () in
    let stages =
      let features = local (fun t -> t.ctl) Controller.features in
      let events   = to_event s_pkt_out in
      features >=> events in

    (* Build up the application by adding topology discovery into the mix. Make
     * the evaluation sequential so that the application can benefit from any
     * topology updates caused by the network event.
     *
     * Then, initialize the application to produce an event callback and
     * Pipe.Reader.t's for packet out messages and policy updates.
     * *)
    let d_ctl, topo = Discovery.create () in
    let app = Async_NetKAT.union ~how:`Sequential topo (Discovery.guard app) in
    let recv, callback = Async_NetKAT.run app t.nib () in

    (* The discovery application itself will generate events, so the actual
     * event stream must be a combination of switch events and synthetic
     * topology discovery events. Pipe.interleave will wait until one of the
     * pipes is readable, take a batch, and send it along.
     *
     * Whatever happens, happens. Can't stop won't stop.
     * *)
    let network_events = run stages t (Controller.listen ctl) in
    let events = Pipe.interleave [Discovery.events d_ctl; network_events] in

    (* This is the main event handler for the controller. First it sends
     * events to the application callback. Then it checks to see if the event
     * is a SwitchUp event, in which case it's necessary to populate the new
     * switch's flowtable with the application's current policy.
     *)
    let handler e =
      callback e >>= fun () ->
      match e with
      | NetKAT_Types.SwitchUp sw_id ->
        update_table_for t sw_id (Async_NetKAT.default app)
      | _ ->
        return () in

    (* Combine the pkt_out messages receied from the application and those that
     * are generated from evaluating the policy at the controller.
     * *)
    let open Raw_app in
    let pkt_outs = Pipe.interleave [r_pkt_out; recv.pkt_out] in

    (* Kick off the three top-level logical threads of the controller. The
     * first handles incoming events from switches. The second sends pkt_out
     * messages to switches that are generated from either the application, or
     * policy evaluation of packets at the controller (described above). The
     * third listens for policy updates from the application and implements the
     * policy on the switches.
     * *)
    let open Deferred in
    don't_wait_for (Pipe.iter events      handler);                 (* input  *)
    don't_wait_for (Pipe.iter pkt_outs    (send_pkt_out ctl));      (* output *)
    don't_wait_for (Pipe.iter recv.update (implement_policy t))     (* output *)
=======
let handler
  ?(update=`BestEffort)
  (t : t)
  (w : (switchId * SDN_Types.pktOut) Pipe.Writer.t)
  (app : Async_NetKAT.app)
  : (NetKAT_Types.event -> unit Deferred.t) =
  let app' = Async_NetKAT.run app t.nib w () in
  let update, bring_up = match update with
    | `BestEffort ->
      BestEffort.(
       (fun t -> implement_policy t.ctl !(t.nib)),
       (fun t -> bring_up_switch t.ctl))
    | `PerPacketConsistent ->
      PerPacketConsistent.(
        implement_policy,
        bring_up_switch) in
  fun e ->
    app' e >>= fun m_pol ->
    match m_pol with
    | Some (pol) ->
      update t pol
    | None ->
      begin match e with
        | NetKAT_Types.SwitchUp sw_id ->
          bring_up t sw_id (Async_NetKAT.default app)
        | _ -> return ()
      end

let start app ?(port=6633) ?(update=`BestEffort) () =
  let open Async_OpenFlow.Stage in
  Controller.create ~log_disconnects:true ~max_pending_connections ~port ()
  >>> fun ctl ->
  let t = {
    ctl = ctl;
    txn = Txn.create ctl;
    nib = ref (Net.Topology.empty ());
    app = app;
    edge = SwitchMap.empty;
  } in

  (* The pipe for packet_outs. The Pipe.iter below will run in its own logical
   * thread, sending packet outs to the switch whenever it's scheduled.
   *)
  let r_out, w_out = Pipe.create () in
  Deferred.don't_wait_for (Pipe.iter r_out ~f:(fun out ->
      let (sw_id, pkt_out) = out in
      Monitor.try_with ~name:"packet_out" (fun () ->
          let c_id = Controller.client_id_of_switch ctl sw_id in
          send ctl c_id (0l, OpenFlow0x01.Message.PacketOutMsg
                           (SDN_OpenFlow0x01.from_packetOut pkt_out)))
      >>= function
      | Ok () -> return ()
      | Error exn_ ->
        Log.error ~tags "switch %Lu: Failed to send packet_out" sw_id;
        Log.flushed ()));
  let stages = let open Controller in
    (local (fun t -> t.ctl) features)
    >=> (local (fun t -> t.txn) Txn.stage)
    >=> (to_event w_out) in
  
  (* Build up the application by adding topology discovery into the mix. *)
  let d_ctl, topo = Discovery.create () in
  let app = Async_NetKAT.union ~how:`Sequential topo (Discovery.guard app) in
  let sdn_events = run stages t (Controller.listen ctl) in
  (* The discovery application itself will generate events, so the actual
   * event stream must be a combination of switch events and synthetic
   * topology discovery events. Pipe.interleave will wait until one of the
   * pipes is readable, take a batch, and send it along.
   *
   * Whatever happens, happens. Can't stop won't stop.
   * *)
  let events = Pipe.interleave [Discovery.events d_ctl; sdn_events] in
  begin match update with
  | `PerPacketConsistent ->
    (* XXX(seliopou): budget has to be big, otherwise consistent updates will
     * lead to deadlocks where event processing is blocked on a table update,
     * but the table update can't complete until an event, specifically a
     * barrier reply, is processed.
     *
     * This and other parameters need to be tweaked. This'll happen in the app
     * branch. For now, the parameter is set so that the controller can manage a
     * topo,2,3 and achieve connectivity with --learn enabled.
     *)
    Pipe.set_size_budget events 50
  | `BestEffort -> ()
  end;

  Deferred.don't_wait_for (
    Monitor.try_with ~name:"start" (fun () ->
        (Pipe.iter events ~f:(handler ~update t w_out app)))
    >>= function
    | Ok a -> return a
    | Error exn_ ->
      Log.error ~tags "start: Exception occured %s" (Exn.to_string exn_);
      Log.flushed ())
>>>>>>> 82072d1c
<|MERGE_RESOLUTION|>--- conflicted
+++ resolved
@@ -228,37 +228,14 @@
           return []
       end
 
-<<<<<<< HEAD
-let update_table_for (t : t) (sw_id : switchId) pol : unit Deferred.t =
-  let delete_flows =
-    OpenFlow0x01.Message.FlowModMsg OpenFlow0x01_Core.delete_all_flows in
-  let to_flow_mod prio flow =
-    OpenFlow0x01.Message.FlowModMsg (SDN_OpenFlow0x01.from_flow prio flow) in
-  t.locals <- SwitchMap.add t.locals sw_id
-    (Optimize.specialize_policy sw_id pol);
-  let local = NetKAT_LocalCompiler.compile sw_id pol in
-  let c_id = Controller.client_id_of_switch t.ctl sw_id in
-  Monitor.try_with ~name:"update_table_for" (fun () ->
-    send t.ctl c_id (5l, delete_flows) >>= fun _ ->
-=======
 module BestEffort = struct
   module M = OpenFlow0x01.Message
 
   let install_flows_for (t : Controller.t) c_id table =
     let to_flow_mod p f = M.FlowModMsg (SDN_OpenFlow0x01.from_flow p f) in
->>>>>>> 82072d1c
     let priority = ref 65536 in
     Deferred.List.iter table ~f:(fun flow ->
       decr priority;
-<<<<<<< HEAD
-      send t.ctl c_id (0l, to_flow_mod !priority flow)))
-  >>= function
-    | Ok () -> return ()
-    | Error exn_ ->
-      Log.error ~tags "switch %Lu: Failed to update table" sw_id;
-      Log.flushed () >>| fun () ->
-        Printf.eprintf "%s\n%!" (Exn.to_string exn_)
-=======
       Controller.send t c_id (0l, to_flow_mod !priority flow)
       >>| function
         | `Drop exn -> raise exn
@@ -334,7 +311,6 @@
           | `Disconnect exn_       -> `Disconnect exn_
         end
       | `Drop exn -> raise exn
->>>>>>> 82072d1c
 
   let clear_policy_for (t : Controller.t) (ver : int) sw_id =
     let open OpenFlow0x01_Core in
@@ -459,14 +435,6 @@
 
 end
 
-<<<<<<< HEAD
-(* Implement the given policy on the network. This is a naive algorithm of
- * doing so. A reimplementation of consistent updates is coming soon.
- * *)
-let implement_policy (t : t) (policy : NetKAT_Types.policy) =
-  Deferred.List.iter (get_switchids !(t.nib)) (fun sw_id ->
-    update_table_for t sw_id policy)
-
 (* Send a packet_out message to the specified switch, and log any errors that
  * may occur.
  * *)
@@ -479,18 +447,29 @@
     | `Drop exn ->
       Log.error ~tags "switch %Lu: Failed to send packet_out" sw_id;
       Log.flushed () >>| fun () ->
-        Printf.eprintf "%s\n%!" (Exn.to_string exn_)
+        Printf.eprintf "%s\n%!" (Exn.to_string exn)
 
 (* Start the controller, running the given application.
  * *)
-let start app ?(port=6633) () =
+let start app ?(port=6633) ?(update=`BestEffort) () =
   let open Stage in
   Controller.create ~max_pending_connections ~port ()
   >>> fun ctl ->
+    (* Build up the application by adding topology discovery into the mix. Make
+     * the evaluation sequential so that the application can benefit from any
+     * topology updates caused by the network event.
+     * *)
+    let d_ctl, topo = Discovery.create () in
+    let app = Async_NetKAT.union ~how:`Sequential topo (Discovery.guard app) in
+
+    (* Create the controller struct to contain all the state of the controller.
+     * *)
     let t = {
       ctl = ctl;
+      txn = Txn.create ctl;
       nib = ref (Net.Topology.empty ());
-      locals = SwitchMap.empty
+      app = app;
+      edge = SwitchMap.empty;
     } in
 
     (* Setup the controller stages. Use the provides features stage to collect
@@ -512,16 +491,10 @@
       let events   = to_event s_pkt_out in
       features >=> events in
 
-    (* Build up the application by adding topology discovery into the mix. Make
-     * the evaluation sequential so that the application can benefit from any
-     * topology updates caused by the network event.
-     *
-     * Then, initialize the application to produce an event callback and
+    (* Initialize the application to produce an event callback and
      * Pipe.Reader.t's for packet out messages and policy updates.
      * *)
-    let d_ctl, topo = Discovery.create () in
-    let app = Async_NetKAT.union ~how:`Sequential topo (Discovery.guard app) in
-    let recv, callback = Async_NetKAT.run app t.nib () in
+    let recv, callback = Async_NetKAT.run t.app t.nib () in
 
     (* The discovery application itself will generate events, so the actual
      * event stream must be a combination of switch events and synthetic
@@ -532,6 +505,25 @@
      * *)
     let network_events = run stages t (Controller.listen ctl) in
     let events = Pipe.interleave [Discovery.events d_ctl; network_events] in
+
+    let implement_policy, bring_up_switch = match update with
+      | `BestEffort ->
+        BestEffort.(
+          (fun t pol -> implement_policy t.ctl !(t.nib) pol),
+          (fun t sw_id pol -> bring_up_switch t.ctl sw_id pol))
+      | `PerPacketConsistent ->
+        (* XXX(seliopou): budget has to be big, otherwise consistent updates will
+         * lead to deadlocks where event processing is blocked on a table update,
+         * but the table update can't complete until an event, specifically a
+         * barrier reply, is processed.
+         *
+         * This and other parameters need to be tweaked. This'll happen in the app
+         * branch. For now, the parameter is set so that the controller can manage a
+         * topo,2,3 and achieve connectivity with --learn enabled.
+         *)
+        Pipe.set_size_budget events 50;
+        PerPacketConsistent.(implement_policy, bring_up_switch)
+    in
 
     (* This is the main event handler for the controller. First it sends
      * events to the application callback. Then it checks to see if the event
@@ -542,7 +534,7 @@
       callback e >>= fun () ->
       match e with
       | NetKAT_Types.SwitchUp sw_id ->
-        update_table_for t sw_id (Async_NetKAT.default app)
+        bring_up_switch t sw_id (Async_NetKAT.default t.app)
       | _ ->
         return () in
 
@@ -562,101 +554,4 @@
     let open Deferred in
     don't_wait_for (Pipe.iter events      handler);                 (* input  *)
     don't_wait_for (Pipe.iter pkt_outs    (send_pkt_out ctl));      (* output *)
-    don't_wait_for (Pipe.iter recv.update (implement_policy t))     (* output *)
-=======
-let handler
-  ?(update=`BestEffort)
-  (t : t)
-  (w : (switchId * SDN_Types.pktOut) Pipe.Writer.t)
-  (app : Async_NetKAT.app)
-  : (NetKAT_Types.event -> unit Deferred.t) =
-  let app' = Async_NetKAT.run app t.nib w () in
-  let update, bring_up = match update with
-    | `BestEffort ->
-      BestEffort.(
-       (fun t -> implement_policy t.ctl !(t.nib)),
-       (fun t -> bring_up_switch t.ctl))
-    | `PerPacketConsistent ->
-      PerPacketConsistent.(
-        implement_policy,
-        bring_up_switch) in
-  fun e ->
-    app' e >>= fun m_pol ->
-    match m_pol with
-    | Some (pol) ->
-      update t pol
-    | None ->
-      begin match e with
-        | NetKAT_Types.SwitchUp sw_id ->
-          bring_up t sw_id (Async_NetKAT.default app)
-        | _ -> return ()
-      end
-
-let start app ?(port=6633) ?(update=`BestEffort) () =
-  let open Async_OpenFlow.Stage in
-  Controller.create ~log_disconnects:true ~max_pending_connections ~port ()
-  >>> fun ctl ->
-  let t = {
-    ctl = ctl;
-    txn = Txn.create ctl;
-    nib = ref (Net.Topology.empty ());
-    app = app;
-    edge = SwitchMap.empty;
-  } in
-
-  (* The pipe for packet_outs. The Pipe.iter below will run in its own logical
-   * thread, sending packet outs to the switch whenever it's scheduled.
-   *)
-  let r_out, w_out = Pipe.create () in
-  Deferred.don't_wait_for (Pipe.iter r_out ~f:(fun out ->
-      let (sw_id, pkt_out) = out in
-      Monitor.try_with ~name:"packet_out" (fun () ->
-          let c_id = Controller.client_id_of_switch ctl sw_id in
-          send ctl c_id (0l, OpenFlow0x01.Message.PacketOutMsg
-                           (SDN_OpenFlow0x01.from_packetOut pkt_out)))
-      >>= function
-      | Ok () -> return ()
-      | Error exn_ ->
-        Log.error ~tags "switch %Lu: Failed to send packet_out" sw_id;
-        Log.flushed ()));
-  let stages = let open Controller in
-    (local (fun t -> t.ctl) features)
-    >=> (local (fun t -> t.txn) Txn.stage)
-    >=> (to_event w_out) in
-  
-  (* Build up the application by adding topology discovery into the mix. *)
-  let d_ctl, topo = Discovery.create () in
-  let app = Async_NetKAT.union ~how:`Sequential topo (Discovery.guard app) in
-  let sdn_events = run stages t (Controller.listen ctl) in
-  (* The discovery application itself will generate events, so the actual
-   * event stream must be a combination of switch events and synthetic
-   * topology discovery events. Pipe.interleave will wait until one of the
-   * pipes is readable, take a batch, and send it along.
-   *
-   * Whatever happens, happens. Can't stop won't stop.
-   * *)
-  let events = Pipe.interleave [Discovery.events d_ctl; sdn_events] in
-  begin match update with
-  | `PerPacketConsistent ->
-    (* XXX(seliopou): budget has to be big, otherwise consistent updates will
-     * lead to deadlocks where event processing is blocked on a table update,
-     * but the table update can't complete until an event, specifically a
-     * barrier reply, is processed.
-     *
-     * This and other parameters need to be tweaked. This'll happen in the app
-     * branch. For now, the parameter is set so that the controller can manage a
-     * topo,2,3 and achieve connectivity with --learn enabled.
-     *)
-    Pipe.set_size_budget events 50
-  | `BestEffort -> ()
-  end;
-
-  Deferred.don't_wait_for (
-    Monitor.try_with ~name:"start" (fun () ->
-        (Pipe.iter events ~f:(handler ~update t w_out app)))
-    >>= function
-    | Ok a -> return a
-    | Error exn_ ->
-      Log.error ~tags "start: Exception occured %s" (Exn.to_string exn_);
-      Log.flushed ())
->>>>>>> 82072d1c
+    don't_wait_for (Pipe.iter recv.update (implement_policy t))     (* output *)