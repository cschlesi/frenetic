open Core.Std
open Async.Std
open Cohttp_async
open Frenetic_NetKAT
open Frenetic_Common
module Server = Cohttp_async.Server
module Comp = Frenetic_NetKAT_Compiler
module Log = Frenetic_Log

type client = {
  (* Write new policies to this node *)
  policy_node: (Frenetic_DynGraph.cannot_receive, policy) Frenetic_DynGraph.t;
  (* Read from this pipe to send events *)
  event_reader: string Pipe.Reader.t;
  (* Write to this pipe when new event received from the network *)
  event_writer: string Pipe.Writer.t;
}

let current_compiler_options = ref Comp.default_compiler_options

(* TODO(arjun):

  <facepalm>

  These are OpenFlow 1.0 types. Everywhere else, we are using SDN_Types. *)
let port_to_json port = `Int (Int32.to_int_exn port)

let switch_and_ports_to_json (sw, ports) =
  `Assoc [("switch_id", `Int (Int64.to_int_exn sw));
          ("ports", `List (List.map ~f:port_to_json ports))]

let current_switches_to_json lst =
  `List (List.map ~f:switch_and_ports_to_json lst)

let current_switches_to_json_string lst =
  Yojson.Basic.to_string ~std:true (current_switches_to_json lst)
  (* </facepalm> *)

let unions (pols : policy list) : policy =
  List.fold_left pols ~init:drop ~f:(fun p q -> Union (p, q))

let pol : (policy, policy) Frenetic_DynGraph.t = Frenetic_DynGraph.create drop unions

let clients : (string, client) Hashtbl.t = Hashtbl.Poly.create ()

let iter_clients (f : string -> client -> unit) : unit =
  Hashtbl.iteri clients ~f:(fun ~key ~data -> f key data)

let rec propogate_events event =
  event () >>=
<<<<<<< HEAD
    fun evt ->
      let response = Frenetic_NetKAT_Json.event_to_json_string evt in
      (* TODO(jcollard): Is there a mapM equivalent here? *)
      Hashtbl.iter clients (fun ~key ~data:client ->
        Pipe.write_without_pushback client.event_writer response);
=======
  fun evt ->
  let response = Frenetic_NetKAT_Json.event_to_json_string evt in
  (* TODO(jcollard): Is there a mapM equivalent here? *)
  Hashtbl.iteri clients (fun ~key ~data:client ->
    Pipe.write_without_pushback client.event_writer response);
>>>>>>> 5d4fc661
  propogate_events event

  (* Gets the client's node in the dataflow graph, or creates it if doesn't exist *)
let get_client (clientId: string): client =
  Hashtbl.find_or_add clients clientId
     ~default:(fun () ->
       printf ~level:`Info "New client %s" clientId;
               let node = Frenetic_DynGraph.create_source drop in
               Frenetic_DynGraph.attach node pol;
               let (r, w) = Pipe.create () in
               { policy_node = node; event_reader = r; event_writer =  w })

let handle_request
  (module Controller : Frenetic_NetKAT_Controller.CONTROLLER)
  ~(body : Cohttp_async.Body.t)
  (client_addr : Socket.Address.Inet.t)
  (request : Request.t) : Server.response Deferred.t =
    let open Controller in
    Log.info "%s %s" (Cohttp.Code.string_of_method request.meth)
    (Uri.path request.uri);
  match request.meth, extract_path request with
    | `GET, ["version"] -> Server.respond_with_string "4"
    | `GET, ["port_stats"; switch_id; port_id] ->
        port_stats (Int64.of_string switch_id) (Int32.of_string port_id)
        >>= fun portStats ->
          Server.respond_with_string (Frenetic_NetKAT_Json.port_stats_to_json_string portStats)
    | `GET, ["current_switches"] ->
        current_switches () >>= fun switches ->
          Server.respond_with_string (current_switches_to_json_string switches)
    | `GET, ["is_query";name] ->
        if (is_query name) then
          Server.respond_with_string "true"
      else
        Server.respond_with_string "false"
    | `GET, ["query"; name] ->
        if (is_query name) then
          query name
        >>= fun stats ->
          Server.respond_with_string (Frenetic_NetKAT_Json.stats_to_json_string stats)
        else
          begin
            Log.info "query %s is not defined in the current policy" name;
          let headers = Cohttp.Header.init_with "X-Query-Not-Defined" "true" in
          Server.respond_with_string ~headers
            (Frenetic_NetKAT_Json.stats_to_json_string (0L, 0L))
          end
    | `GET, [clientId; "event"] ->
        let curr_client = get_client clientId in
        (* Check if there are events that this client has not seen yet *)
        Pipe.read curr_client.event_reader
      >>= (function
        | `Eof -> assert false
      | `Ok response -> Server.respond_with_string response)
      | `POST, ["pkt_out"] ->
          handle_parse_errors' body
        (fun str ->
          let json = Yojson.Basic.from_string str in
          Frenetic_NetKAT_SDN_Json.pkt_out_from_json json)
        (fun (sw_id, pkt_out) ->
          send_packet_out sw_id pkt_out
           >>= fun () ->
             Cohttp_async.Server.respond `OK)
      | `POST, [clientId; "update_json"] ->
          handle_parse_errors body parse_update_json
      (fun pol ->
        Frenetic_DynGraph.push pol (get_client clientId).policy_node;
         Cohttp_async.Server.respond `OK)
      | `POST, [clientId; "update" ] ->
          handle_parse_errors body parse_update
      (fun pol ->
        Frenetic_DynGraph.push pol (get_client clientId).policy_node;
         Cohttp_async.Server.respond `OK)
      | `POST, ["config"] ->
          printf "POST /config";
       handle_parse_errors body parse_config_json
        (fun conf ->
          current_compiler_options := conf;
          set_current_compiler_options conf;
          Cohttp_async.Server.respond `OK)
      | `GET, ["config"] ->
          printf "GET /config";
       Comp.options_to_json_string !current_compiler_options |>
       Cohttp_async.Server.respond_with_string
    (*| `GET, ["policy"] -> get_policy () |>
         Frenetic_NetKAT_Json.policy_to_json_string |>
         Server.respond_with_string*)
      | `GET, ["flowtbl";sw_id] ->
          let sw_id = Int64.of_int (int_of_string sw_id) in
          let flowtable =  List.fold_left (get_table sw_id) ~f:(fun acc x -> (fst x) :: acc) ~init:[] in
          Yojson.Basic.to_string (Frenetic_NetKAT_SDN_Json.flowTable_to_json flowtable) |>
         Server.respond_with_string
      | _, _ ->
          Log.error "Unknown method/path (404 error)";
      Cohttp_async.Server.respond `Not_found

let print_error addr exn =
  Log.error "%s" (Exn.to_string exn)

type t = (module Frenetic_NetKAT_Controller.CONTROLLER)

let port_stats (t : t) =
  let module Controller = (val t) in Controller.port_stats

  let current_switches (t : t) =
    let module Controller = (val t) in
    Controller.current_switches () |> return

  let query (t : t) name =
    let module Controller = (val t) in
    if (Controller.is_query name) then Some (Controller.query name)
    else None

  let event (t : t) clientId =
    let module Controller = (val t) in
    (get_client clientId).event_reader |> Pipe.read >>| function
      | `Eof -> assert false
    | `Ok response -> response

  let pkt_out (t:t) =
    let module Controller = (val t) in
    Controller.send_packet_out

  let update _ clientId pol =
    return (Frenetic_DynGraph.push pol (get_client clientId).policy_node)

    (*let listen ~http_port ~openflow_port =
      let module Controller = Frenetic_NetKAT_Controller.Make in
  let on_handler_error = `Call print_error in
  let _ = Cohttp_async.Server.create
    ~on_handler_error
    (Tcp.on_port http_port)
    (handle_request (module Controller)) in
  let (_, pol_reader) = Frenetic_DynGraph.to_pipe pol in
  let _ = Pipe.iter pol_reader ~f:(fun pol -> Controller.update_policy pol) in
  Controller.start openflow_port;
  don't_wait_for(propogate_events Controller.event);
  Deferred.return ()*)

  let start (http_port : int) (openflow_port : int) () : unit =
    let module Controller = Frenetic_NetKAT_Controller.Make in
    let on_handler_error = `Call print_error in
    Log.info "Http port is: %d" http_port;
  let _ = Cohttp_async.Server.create
      ~on_handler_error
      (Tcp.on_port http_port)
      (handle_request (module Controller)) in
  let (_, pol_reader) = Frenetic_DynGraph.to_pipe pol in
  let _ = Pipe.iter pol_reader ~f:(fun pol -> Controller.update_policy pol) in
  Controller.start ~port:openflow_port;
  let t:(module Frenetic_NetKAT_Controller.CONTROLLER) = (module Controller) in

  (* initialize discovery *)
  let discoverclient = get_client "discover" in
  let discover =
    (let event_pipe = Pipe.map discoverclient.event_reader
      ~f:(fun s -> s |> Yojson.Basic.from_string |> Frenetic_NetKAT_Json.event_from_json) in
    Discoveryapp.Discovery.start event_pipe (update t "discover") (pkt_out t)) in
  let _ = update t "discover" (Discoveryapp.Discovery.get_policy discover) >>|
  fun _ ->  (Discoveryapp.Discovery.start_server http_port (update t "discover"));
   don't_wait_for (propogate_events Controller.event) in
  ()

  let main (http_port : int) (openflow_port : int) () : unit =
    start http_port openflow_port ()
<|MERGE_RESOLUTION|>--- conflicted
+++ resolved
@@ -48,19 +48,11 @@
 
 let rec propogate_events event =
   event () >>=
-<<<<<<< HEAD
-    fun evt ->
-      let response = Frenetic_NetKAT_Json.event_to_json_string evt in
-      (* TODO(jcollard): Is there a mapM equivalent here? *)
-      Hashtbl.iter clients (fun ~key ~data:client ->
-        Pipe.write_without_pushback client.event_writer response);
-=======
   fun evt ->
   let response = Frenetic_NetKAT_Json.event_to_json_string evt in
   (* TODO(jcollard): Is there a mapM equivalent here? *)
   Hashtbl.iteri clients (fun ~key ~data:client ->
     Pipe.write_without_pushback client.event_writer response);
->>>>>>> 5d4fc661
   propogate_events event
 
   (* Gets the client's node in the dataflow graph, or creates it if doesn't exist *)
