open Core.Std
open Async.Std
open Cohttp_async
open Frenetic_NetKAT
open Frenetic_Common
module Server = Cohttp_async.Server
module Comp = Frenetic_NetKAT_Compiler
module Log = Frenetic_Log

type client = {
  (* Write new policies to this node *)
  policy_node: (Frenetic_DynGraph.cannot_receive, policy) Frenetic_DynGraph.t;
  (* Read from this pipe to send events *)
  event_reader: string Pipe.Reader.t;
  (* Write to this pipe when new event received from the network *)
  event_writer: string Pipe.Writer.t;
}

let current_compiler_options = ref Comp.default_compiler_options

(* TODO(arjun):

  <facepalm>

  These are OpenFlow 1.0 types. Everywhere else, we are using SDN_Types. *)
let port_to_json port = `Int (Int32.to_int_exn port)

let switch_and_ports_to_json (sw, ports) =
  `Assoc [("switch_id", `Int (Int64.to_int_exn sw));
          ("ports", `List (List.map ~f:port_to_json ports))]

let current_switches_to_json lst =
  `List (List.map ~f:switch_and_ports_to_json lst)

let current_switches_to_json_string lst =
  Yojson.Basic.to_string ~std:true (current_switches_to_json lst)
  (* </facepalm> *)

let unions (pols : policy list) : policy =
  List.fold_left pols ~init:drop ~f:(fun p q -> Union (p, q))

let pol : (policy, policy) Frenetic_DynGraph.t = Frenetic_DynGraph.create drop unions

let clients : (string, client) Hashtbl.t = Hashtbl.Poly.create ()

let iter_clients (f : string -> client -> unit) : unit =
  Hashtbl.iteri clients ~f:(fun ~key ~data -> f key data)

let rec propogate_events event =
  event () >>=
  fun evt ->
  let response = Frenetic_NetKAT_Json.event_to_json_string evt in
  (* TODO(jcollard): Is there a mapM equivalent here? *)
  Hashtbl.iteri clients (fun ~key ~data:client ->
    Pipe.write_without_pushback client.event_writer response);
  propogate_events event

  (* Gets the client's node in the dataflow graph, or creates it if doesn't exist *)
let get_client (clientId: string): client =
  Hashtbl.find_or_add clients clientId
    ~default:(fun () ->
      printf ~level:`Info "New client %s" clientId;
      let node = Frenetic_DynGraph.create_source drop in
      Frenetic_DynGraph.attach node pol;
	    let (r, w) = Pipe.create () in
      { policy_node = node; event_reader = r; event_writer =  w }
    )

let handle_request
  (module Controller : Frenetic_NetKAT_Controller.CONTROLLER)
  ~(body : Cohttp_async.Body.t)
  (client_addr : Socket.Address.Inet.t)
  (request : Request.t) : Server.response Deferred.t =
<<<<<<< HEAD
    let open Controller in
    Log.info "%s %s" (Cohttp.Code.string_of_method request.meth)
    (Uri.path request.uri);
=======
  let open Controller in
  Log.info "%s %s" (Cohttp.Code.string_of_method request.meth)
    (Uri.path (Request.uri request));
>>>>>>> 5a32a24b
  match request.meth, extract_path request with
    | `GET, ["version"] -> Server.respond_with_string "4"
    | `GET, ["port_stats"; switch_id; port_id] ->
        port_stats (Int64.of_string switch_id) (Int32.of_string port_id)
        >>= fun portStats ->
          Server.respond_with_string (Frenetic_NetKAT_Json.port_stats_to_json_string portStats)
    | `GET, ["current_switches"] ->
        current_switches () >>= fun switches ->
          Server.respond_with_string (current_switches_to_json_string switches)
    | `GET, ["is_query";name] ->
        if (is_query name) then
          Server.respond_with_string "true"
      else
        Server.respond_with_string "false"
    | `GET, ["query"; name] ->
        if (is_query name) then
          query name
        >>= fun stats ->
          Server.respond_with_string (Frenetic_NetKAT_Json.stats_to_json_string stats)
        else
          begin
            Log.info "query %s is not defined in the current policy" name;
          let headers = Cohttp.Header.init_with "X-Query-Not-Defined" "true" in
          Server.respond_with_string ~headers
            (Frenetic_NetKAT_Json.stats_to_json_string (0L, 0L))
          end
    | `GET, [clientId; "event"] ->
        let curr_client = get_client clientId in
        (* Check if there are events that this client has not seen yet *)
        Pipe.read curr_client.event_reader
      >>= (function
        | `Eof -> assert false
      | `Ok response -> Server.respond_with_string response)
      | `POST, ["pkt_out"] ->
          handle_parse_errors' body
        (fun str ->
          let json = Yojson.Basic.from_string str in
          Frenetic_NetKAT_SDN_Json.pkt_out_from_json json)
        (fun (sw_id, pkt_out) ->
          send_packet_out sw_id pkt_out
           >>= fun () ->
             Cohttp_async.Server.respond `OK)
      | `POST, [clientId; "update_json"] ->
          handle_parse_errors body parse_update_json
      (fun pol ->
        Frenetic_DynGraph.push pol (get_client clientId).policy_node;
         Cohttp_async.Server.respond `OK)
      | `POST, [clientId; "update" ] ->
          handle_parse_errors body parse_update
      (fun pol ->
        Frenetic_DynGraph.push pol (get_client clientId).policy_node;
         Cohttp_async.Server.respond `OK)
      | `POST, ["config"] ->
          printf "POST /config";
       handle_parse_errors body parse_config_json
        (fun conf ->
          current_compiler_options := conf;
          set_current_compiler_options conf;
          Cohttp_async.Server.respond `OK)
      | `GET, ["config"] ->
          printf "GET /config";
       Comp.options_to_json_string !current_compiler_options |>
       Cohttp_async.Server.respond_with_string
    (*| `GET, ["policy"] -> get_policy () |>
         Frenetic_NetKAT_Json.policy_to_json_string |>
         Server.respond_with_string*)
      | `GET, ["flowtbl";sw_id] ->
          let sw_id = Int64.of_int (int_of_string sw_id) in
          let flowtable =  List.fold_left (get_table sw_id) ~f:(fun acc x -> (fst x) :: acc) ~init:[] in
          Yojson.Basic.to_string (Frenetic_NetKAT_SDN_Json.flowTable_to_json flowtable) |>
         Server.respond_with_string
      | _, _ ->
          Log.error "Unknown method/path (404 error)";
      Cohttp_async.Server.respond `Not_found

let print_error addr exn =
  let monitor_exn = Exn.to_string (Monitor.extract_exn exn) in
  (* This is really kludgy, but the exception is of unknown type *)
  match String.substr_index monitor_exn ~pattern:"writer fd unexpectedly closed" with
  | Some _ ->  Log.info "Ignoring writer exception"
  | None -> Log.error "%s" monitor_exn

type t = (module Frenetic_NetKAT_Controller.CONTROLLER)

let port_stats (t : t) =
  let module Controller = (val t) in Controller.port_stats

  let current_switches (t : t) =
    let module Controller = (val t) in
    Controller.current_switches () |> return

  let query (t : t) name =
    let module Controller = (val t) in
    if (Controller.is_query name) then Some (Controller.query name)
    else None

  let event (t : t) clientId =
    let module Controller = (val t) in
    (get_client clientId).event_reader |> Pipe.read >>| function
      | `Eof -> assert false
    | `Ok response -> response

  let pkt_out (t:t) =
    let module Controller = (val t) in
    Controller.send_packet_out

  let update _ clientId pol =
    return (Frenetic_DynGraph.push pol (get_client clientId).policy_node)

    (*let listen ~http_port ~openflow_port =
      let module Controller = Frenetic_NetKAT_Controller.Make in
  let on_handler_error = `Call print_error in
  let _ = Cohttp_async.Server.create
    ~on_handler_error
    (Tcp.on_port http_port)
    (handle_request (module Controller)) in
  let (_, pol_reader) = Frenetic_DynGraph.to_pipe pol in
  let _ = Pipe.iter pol_reader ~f:(fun pol -> Controller.update_policy pol) in
  Controller.start openflow_port;
  don't_wait_for(propogate_events Controller.event);
  Deferred.return ()*)

  let start (http_port : int) (openflow_port : int) () : unit =
    let module Controller = Frenetic_NetKAT_Controller.Make in
    let on_handler_error = `Call print_error in
    Log.info "Http port is: %d" http_port;
  let _ = Cohttp_async.Server.create
      ~on_handler_error
      (Tcp.on_port http_port)
      (handle_request (module Controller)) in
  let (_, pol_reader) = Frenetic_DynGraph.to_pipe pol in
  let _ = Pipe.iter pol_reader ~f:(fun pol -> Controller.update_policy pol) in
  Controller.start ~port:openflow_port;
  let t:(module Frenetic_NetKAT_Controller.CONTROLLER) = (module Controller) in

  (* initialize discovery *)
  let discoverclient = get_client "discover" in
  let discover =
    (let event_pipe = Pipe.map discoverclient.event_reader
      ~f:(fun s -> s |> Yojson.Basic.from_string |> Frenetic_NetKAT_Json.event_from_json) in
    Frenetic_Discovery.Discovery.start event_pipe (update t "discover") (pkt_out t)) in
  let _ = update t "discover" (Frenetic_Discovery.Discovery.get_policy discover) >>|
  fun _ ->  (Frenetic_Discovery.Discovery.start_server http_port (update t "discover"));
   don't_wait_for (propogate_events Controller.event) in
  ()

  let main (http_port : int) (openflow_port : int) () : unit =
    start http_port openflow_port ()
<|MERGE_RESOLUTION|>--- conflicted
+++ resolved
@@ -71,15 +71,9 @@
   ~(body : Cohttp_async.Body.t)
   (client_addr : Socket.Address.Inet.t)
   (request : Request.t) : Server.response Deferred.t =
-<<<<<<< HEAD
-    let open Controller in
-    Log.info "%s %s" (Cohttp.Code.string_of_method request.meth)
-    (Uri.path request.uri);
-=======
   let open Controller in
   Log.info "%s %s" (Cohttp.Code.string_of_method request.meth)
     (Uri.path (Request.uri request));
->>>>>>> 5a32a24b
   match request.meth, extract_path request with
     | `GET, ["version"] -> Server.respond_with_string "4"
     | `GET, ["port_stats"; switch_id; port_id] ->
