open Frenetic_NetKAT_Virtual_Compiler
module Log = Frenetic_Log

let main vpolicy_file vrel_file vtopo_file ving_pol_file ving_file veg_file ptopo_file ping_file peg_file : unit = 
    let fmt = Format.formatter_of_out_channel stderr in
    let () = Format.pp_set_margin fmt 120 in
    let () = Frenetic_Fdd.Field.set_order
             [ Switch; Location; VSwitch; VPort; IP4Dst; Vlan; TCPSrcPort; TCPDstPort; IP4Src;
                EthType; EthDst; EthSrc; VlanPcp; IPProto ] in
    let policy_from_file fname = Core.Std.In_channel.read_all fname |>
	Frenetic_NetKAT_Parser.policy_from_string in
    let pred_from_file fname = Core.Std.In_channel.read_all fname|>
	Frenetic_NetKAT_Parser.pred_from_string in
<<<<<<< HEAD
  (*  let vpolicy = policy_from_file vpolicy_file in *)
    let vrel = pred_from_file vrel_file in
    let vtopo = policy_from_file vtopo_file in
   (* let ving_pol = policy_from_file ving_pol_file in *)
=======
    let vpolicy = policy_from_file vpolicy_file in
    let vrel = pred_from_file vrel_file in
    let vtopo = policy_from_file vtopo_file in
    let ving_pol = policy_from_file ving_pol_file in
>>>>>>> b4a77929
    let ving = pred_from_file ving_file in
    let veg = pred_from_file veg_file in
    let ptopo = policy_from_file ptopo_file in
    let ping = pred_from_file ping_file in
    let peg = pred_from_file peg_file in
<<<<<<< HEAD
    let _ = generate_fabrics ~log:true  vrel vtopo ving veg ptopo ping peg in
    let open Printf in 
    let oc = "paths" in 
    (*let _ = compile ~log:true ~record_paths: (Some oc) vpolicy vrel vtopo ving_pol ving veg ptopo ping peg in *)
=======
    (* let _ = generate_fabrics ~log:true  vrel vtopo ving veg ptopo ping peg in  *)
    let global_pol = compile ~log:true vpolicy vrel vtopo ving_pol ving veg ptopo ping peg in
    Printf.printf "global_pol: %s\n\n%!" (Frenetic_NetKAT_Pretty.string_of_policy global_pol);
    (* let fdks = NetKAT_GlobalFDDCompiler.of_policy global_pol ~dedup:false in *)
    (* let fdks_deduped = NetKAT_GlobalFDDCompiler.of_policy global_pol ~dedup:true in *)
    let fdd =
      Frenetic_NetKAT_Local_Compiler.compile_global global_pol in
    let opt_pol = Frenetic_NetKAT_Optimize.(mk_big_seq [mk_filter ping; global_pol; mk_filter peg]) in
>>>>>>> b4a77929
    ()

(*     let fdk =
      NetKAT_GlobalFDDCompiler.of_policy ~dedup:true ~ing:ping ~remove_duplicates:true
        Optimize.(mk_big_seq [mk_filter ping; global_physical_pol; mk_filter peg]) in
    let compiled_physical_pol =
      NetKAT_GlobalFDDCompiler.to_local NetKAT_FDD.Field.Vlan (NetKAT_FDD.Value.of_int 0xffff) fdk in

    let print_table (sw, t) =
      Format.fprintf fmt "@[%s@]@\n@\n"
        (SDN_Types.string_of_flowTable ~label:(Int64.to_string sw) t) in
    let _ = begin
    Format.fprintf fmt "@\n[global] Parsed: @[%s@] @[%s@] @[%s@] @[%s@] @[%s@] @[%s@] @[%s@] @[%s@] @[%s@] @\n@\n"
      vpolicy_file vrel_file vtopo_file ving_pol_file ving_file veg_file ptopo_file ping_file peg_file;
    Format.fprintf fmt "[global] Global Policy:@\n@[%a@]@\n@\n"
      NetKAT_Pretty.format_policy global_physical_pol;
    end in
    let switches = NetKAT_Misc.switches_of_policy
      (Optimize.mk_seq (NetKAT_Types.Filter ping) global_physical_pol) in
    let tables =
      List.map (fun sw -> (sw, NetKAT_LocalCompiler.to_table sw compiled_physical_pol)) switches in
    List.iter print_table tables;
    () *)<|MERGE_RESOLUTION|>--- conflicted
+++ resolved
@@ -11,37 +11,23 @@
 	Frenetic_NetKAT_Parser.policy_from_string in
     let pred_from_file fname = Core.Std.In_channel.read_all fname|>
 	Frenetic_NetKAT_Parser.pred_from_string in
-<<<<<<< HEAD
-  (*  let vpolicy = policy_from_file vpolicy_file in *)
+   (* let vpolicy = policy_from_file vpolicy_file in *)
+   (* let ving_pol = policy_from_file ving_pol_file in *)
     let vrel = pred_from_file vrel_file in
     let vtopo = policy_from_file vtopo_file in
-   (* let ving_pol = policy_from_file ving_pol_file in *)
-=======
-    let vpolicy = policy_from_file vpolicy_file in
-    let vrel = pred_from_file vrel_file in
-    let vtopo = policy_from_file vtopo_file in
-    let ving_pol = policy_from_file ving_pol_file in
->>>>>>> b4a77929
     let ving = pred_from_file ving_file in
     let veg = pred_from_file veg_file in
     let ptopo = policy_from_file ptopo_file in
     let ping = pred_from_file ping_file in
     let peg = pred_from_file peg_file in
-<<<<<<< HEAD
-    let _ = generate_fabrics ~log:true  vrel vtopo ving veg ptopo ping peg in
-    let open Printf in 
-    let oc = "paths" in 
-    (*let _ = compile ~log:true ~record_paths: (Some oc) vpolicy vrel vtopo ving_pol ving veg ptopo ping peg in *)
-=======
-    (* let _ = generate_fabrics ~log:true  vrel vtopo ving veg ptopo ping peg in  *)
+    let _ = generate_fabrics ~log:true  vrel vtopo ving veg ptopo ping peg in (*
     let global_pol = compile ~log:true vpolicy vrel vtopo ving_pol ving veg ptopo ping peg in
     Printf.printf "global_pol: %s\n\n%!" (Frenetic_NetKAT_Pretty.string_of_policy global_pol);
     (* let fdks = NetKAT_GlobalFDDCompiler.of_policy global_pol ~dedup:false in *)
     (* let fdks_deduped = NetKAT_GlobalFDDCompiler.of_policy global_pol ~dedup:true in *)
     let fdd =
       Frenetic_NetKAT_Local_Compiler.compile_global global_pol in
-    let opt_pol = Frenetic_NetKAT_Optimize.(mk_big_seq [mk_filter ping; global_pol; mk_filter peg]) in
->>>>>>> b4a77929
+    let opt_pol = Frenetic_NetKAT_Optimize.(mk_big_seq [mk_filter ping; global_pol; mk_filter peg]) in *)
     ()
 
 (*     let fdk =
