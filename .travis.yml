--- conflicted
+++ resolved
@@ -3,11 +3,8 @@
 env:
   global:
     - OPAM_DEPENDS="ocamlgraph"
-<<<<<<< HEAD
-=======
     - CONFIG_FLAGS="--enable-tests"
     - FRENETIC_DEPENDS="ocaml-packet core"
->>>>>>> 41f44956
   matrix:
     - OCAML_VERSION=4.01.0 OPAM_VERSION=1.1.0
     - OCAML_VERSION=4.00.1 OPAM_VERSION=1.1.0
