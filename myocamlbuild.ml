(* OASIS_START *)
<<<<<<< HEAD
(* DO NOT EDIT (digest: 4c40df05d79bf544965159e8cbda5b09) *)
=======
(* DO NOT EDIT (digest: fd7bfdd369f23333b283f4779744d321) *)
>>>>>>> d85a083d
module OASISGettext = struct
(* # 22 "src/oasis/OASISGettext.ml" *)


  let ns_ str =
    str


  let s_ str =
    str


  let f_ (str: ('a, 'b, 'c, 'd) format4) =
    str


  let fn_ fmt1 fmt2 n =
    if n = 1 then
      fmt1^^""
    else
      fmt2^^""


  let init =
    []


end

module OASISExpr = struct
(* # 22 "src/oasis/OASISExpr.ml" *)





  open OASISGettext


  type test = string


  type flag = string


  type t =
    | EBool of bool
    | ENot of t
    | EAnd of t * t
    | EOr of t * t
    | EFlag of flag
    | ETest of test * string



  type 'a choices = (t * 'a) list


  let eval var_get t =
    let rec eval' =
      function
        | EBool b ->
            b

        | ENot e ->
            not (eval' e)

        | EAnd (e1, e2) ->
            (eval' e1) && (eval' e2)

        | EOr (e1, e2) ->
            (eval' e1) || (eval' e2)

        | EFlag nm ->
            let v =
              var_get nm
            in
              assert(v = "true" || v = "false");
              (v = "true")

        | ETest (nm, vl) ->
            let v =
              var_get nm
            in
              (v = vl)
    in
      eval' t


  let choose ?printer ?name var_get lst =
    let rec choose_aux =
      function
        | (cond, vl) :: tl ->
            if eval var_get cond then
              vl
            else
              choose_aux tl
        | [] ->
            let str_lst =
              if lst = [] then
                s_ "<empty>"
              else
                String.concat
                  (s_ ", ")
                  (List.map
                     (fun (cond, vl) ->
                        match printer with
                          | Some p -> p vl
                          | None -> s_ "<no printer>")
                     lst)
            in
              match name with
                | Some nm ->
                    failwith
                      (Printf.sprintf
                         (f_ "No result for the choice list '%s': %s")
                         nm str_lst)
                | None ->
                    failwith
                      (Printf.sprintf
                         (f_ "No result for a choice list: %s")
                         str_lst)
    in
      choose_aux (List.rev lst)


end


# 132 "myocamlbuild.ml"
module BaseEnvLight = struct
(* # 22 "src/base/BaseEnvLight.ml" *)


  module MapString = Map.Make(String)


  type t = string MapString.t


  let default_filename =
    Filename.concat
      (Sys.getcwd ())
      "setup.data"


  let load ?(allow_empty=false) ?(filename=default_filename) () =
    if Sys.file_exists filename then
      begin
        let chn =
          open_in_bin filename
        in
        let st =
          Stream.of_channel chn
        in
        let line =
          ref 1
        in
        let st_line =
          Stream.from
            (fun _ ->
               try
                 match Stream.next st with
                   | '\n' -> incr line; Some '\n'
                   | c -> Some c
               with Stream.Failure -> None)
        in
        let lexer =
          Genlex.make_lexer ["="] st_line
        in
        let rec read_file mp =
          match Stream.npeek 3 lexer with
            | [Genlex.Ident nm; Genlex.Kwd "="; Genlex.String value] ->
                Stream.junk lexer;
                Stream.junk lexer;
                Stream.junk lexer;
                read_file (MapString.add nm value mp)
            | [] ->
                mp
            | _ ->
                failwith
                  (Printf.sprintf
                     "Malformed data file '%s' line %d"
                     filename !line)
        in
        let mp =
          read_file MapString.empty
        in
          close_in chn;
          mp
      end
    else if allow_empty then
      begin
        MapString.empty
      end
    else
      begin
        failwith
          (Printf.sprintf
             "Unable to load environment, the file '%s' doesn't exist."
             filename)
      end


  let rec var_expand str env =
    let buff =
      Buffer.create ((String.length str) * 2)
    in
      Buffer.add_substitute
        buff
        (fun var ->
           try
             var_expand (MapString.find var env) env
           with Not_found ->
             failwith
               (Printf.sprintf
                  "No variable %s defined when trying to expand %S."
                  var
                  str))
        str;
      Buffer.contents buff


  let var_get name env =
    var_expand (MapString.find name env) env


  let var_choose lst env =
    OASISExpr.choose
      (fun nm -> var_get nm env)
      lst
end


# 237 "myocamlbuild.ml"
module MyOCamlbuildFindlib = struct
(* # 22 "src/plugins/ocamlbuild/MyOCamlbuildFindlib.ml" *)


  (** OCamlbuild extension, copied from
    * http://brion.inria.fr/gallium/index.php/Using_ocamlfind_with_ocamlbuild
    * by N. Pouillard and others
    *
    * Updated on 2009/02/28
    *
    * Modified by Sylvain Le Gall
    *)
  open Ocamlbuild_plugin

  type conf =
    { no_automatic_syntax: bool;
    }

  (* these functions are not really officially exported *)
  let run_and_read =
    Ocamlbuild_pack.My_unix.run_and_read


  let blank_sep_strings =
    Ocamlbuild_pack.Lexers.blank_sep_strings


  let exec_from_conf exec =
    let exec =
      let env_filename = Pathname.basename BaseEnvLight.default_filename in
      let env = BaseEnvLight.load ~filename:env_filename ~allow_empty:true () in
      try
        BaseEnvLight.var_get exec env
      with Not_found ->
        Printf.eprintf "W: Cannot get variable %s\n" exec;
        exec
    in
    let fix_win32 str =
      if Sys.os_type = "Win32" then begin
        let buff = Buffer.create (String.length str) in
        (* Adapt for windowsi, ocamlbuild + win32 has a hard time to handle '\\'.
         *)
        String.iter
          (fun c -> Buffer.add_char buff (if c = '\\' then '/' else c))
          str;
        Buffer.contents buff
      end else begin
        str
      end
    in
      fix_win32 exec

  let split s ch =
    let buf = Buffer.create 13 in
    let x = ref [] in
    let flush () =
      x := (Buffer.contents buf) :: !x;
      Buffer.clear buf
    in
      String.iter
        (fun c ->
           if c = ch then
             flush ()
           else
             Buffer.add_char buf c)
        s;
      flush ();
      List.rev !x


  let split_nl s = split s '\n'


  let before_space s =
    try
      String.before s (String.index s ' ')
    with Not_found -> s

  (* ocamlfind command *)
  let ocamlfind x = S[Sh (exec_from_conf "ocamlfind"); x]

  (* This lists all supported packages. *)
  let find_packages () =
    List.map before_space (split_nl & run_and_read (exec_from_conf "ocamlfind" ^ " list"))


  (* Mock to list available syntaxes. *)
  let find_syntaxes () = ["camlp4o"; "camlp4r"]


  let well_known_syntax = [
    "camlp4.quotations.o";
    "camlp4.quotations.r";
    "camlp4.exceptiontracer";
    "camlp4.extend";
    "camlp4.foldgenerator";
    "camlp4.listcomprehension";
    "camlp4.locationstripper";
    "camlp4.macro";
    "camlp4.mapgenerator";
    "camlp4.metagenerator";
    "camlp4.profiler";
    "camlp4.tracer"
  ]


  let dispatch conf =
    function
      | After_options ->
          (* By using Before_options one let command line options have an higher
           * priority on the contrary using After_options will guarantee to have
           * the higher priority override default commands by ocamlfind ones *)
          Options.ocamlc     := ocamlfind & A"ocamlc";
          Options.ocamlopt   := ocamlfind & A"ocamlopt";
          Options.ocamldep   := ocamlfind & A"ocamldep";
          Options.ocamldoc   := ocamlfind & A"ocamldoc";
          Options.ocamlmktop := ocamlfind & A"ocamlmktop";
          Options.ocamlmklib := ocamlfind & A"ocamlmklib"

      | After_rules ->

          (* When one link an OCaml library/binary/package, one should use
           * -linkpkg *)
          flag ["ocaml"; "link"; "program"] & A"-linkpkg";

          if not (conf.no_automatic_syntax) then begin
            (* For each ocamlfind package one inject the -package option when
             * compiling, computing dependencies, generating documentation and
             * linking. *)
            List.iter
              begin fun pkg ->
                let base_args = [A"-package"; A pkg] in
                (* TODO: consider how to really choose camlp4o or camlp4r. *)
                let syn_args = [A"-syntax"; A "camlp4o"] in
                let (args, pargs) =
                  (* Heuristic to identify syntax extensions: whether they end in
                     ".syntax"; some might not.
                  *)
                  if Filename.check_suffix pkg "syntax" ||
                     List.mem pkg well_known_syntax then
                    (syn_args @ base_args, syn_args)
                  else
                    (base_args, [])
                in
                flag ["ocaml"; "compile";  "pkg_"^pkg] & S args;
                flag ["ocaml"; "ocamldep"; "pkg_"^pkg] & S args;
                flag ["ocaml"; "doc";      "pkg_"^pkg] & S args;
                flag ["ocaml"; "link";     "pkg_"^pkg] & S base_args;
                flag ["ocaml"; "infer_interface"; "pkg_"^pkg] & S args;

                (* TODO: Check if this is allowed for OCaml < 3.12.1 *)
                flag ["ocaml"; "compile";  "package("^pkg^")"] & S pargs;
                flag ["ocaml"; "ocamldep"; "package("^pkg^")"] & S pargs;
                flag ["ocaml"; "doc";      "package("^pkg^")"] & S pargs;
                flag ["ocaml"; "infer_interface"; "package("^pkg^")"] & S pargs;
              end
              (find_packages ());
          end;

          (* Like -package but for extensions syntax. Morover -syntax is useless
           * when linking. *)
          List.iter begin fun syntax ->
          flag ["ocaml"; "compile";  "syntax_"^syntax] & S[A"-syntax"; A syntax];
          flag ["ocaml"; "ocamldep"; "syntax_"^syntax] & S[A"-syntax"; A syntax];
          flag ["ocaml"; "doc";      "syntax_"^syntax] & S[A"-syntax"; A syntax];
          flag ["ocaml"; "infer_interface"; "syntax_"^syntax] &
                S[A"-syntax"; A syntax];
          end (find_syntaxes ());

          (* The default "thread" tag is not compatible with ocamlfind.
           * Indeed, the default rules add the "threads.cma" or "threads.cmxa"
           * options when using this tag. When using the "-linkpkg" option with
           * ocamlfind, this module will then be added twice on the command line.
           *
           * To solve this, one approach is to add the "-thread" option when using
           * the "threads" package using the previous plugin.
           *)
          flag ["ocaml"; "pkg_threads"; "compile"] (S[A "-thread"]);
          flag ["ocaml"; "pkg_threads"; "doc"] (S[A "-I"; A "+threads"]);
          flag ["ocaml"; "pkg_threads"; "link"] (S[A "-thread"]);
          flag ["ocaml"; "pkg_threads"; "infer_interface"] (S[A "-thread"]);
          flag ["ocaml"; "package(threads)"; "compile"] (S[A "-thread"]);
          flag ["ocaml"; "package(threads)"; "doc"] (S[A "-I"; A "+threads"]);
          flag ["ocaml"; "package(threads)"; "link"] (S[A "-thread"]);
          flag ["ocaml"; "package(threads)"; "infer_interface"] (S[A "-thread"]);

      | _ ->
          ()
end

module MyOCamlbuildBase = struct
(* # 22 "src/plugins/ocamlbuild/MyOCamlbuildBase.ml" *)


  (** Base functions for writing myocamlbuild.ml
      @author Sylvain Le Gall
    *)





  open Ocamlbuild_plugin
  module OC = Ocamlbuild_pack.Ocaml_compiler


  type dir = string
  type file = string
  type name = string
  type tag = string


(* # 62 "src/plugins/ocamlbuild/MyOCamlbuildBase.ml" *)


  type t =
      {
        lib_ocaml: (name * dir list * string list) list;
        lib_c:     (name * dir * file list) list;
        flags:     (tag list * (spec OASISExpr.choices)) list;
        (* Replace the 'dir: include' from _tags by a precise interdepends in
         * directory.
         *)
        includes:  (dir * dir list) list;
      }


  let env_filename =
    Pathname.basename
      BaseEnvLight.default_filename


  let dispatch_combine lst =
    fun e ->
      List.iter
        (fun dispatch -> dispatch e)
        lst


  let tag_libstubs nm =
    "use_lib"^nm^"_stubs"


  let nm_libstubs nm =
    nm^"_stubs"


  let dispatch t e =
    let env =
      BaseEnvLight.load
        ~filename:env_filename
        ~allow_empty:true
        ()
    in
      match e with
        | Before_options ->
            let no_trailing_dot s =
              if String.length s >= 1 && s.[0] = '.' then
                String.sub s 1 ((String.length s) - 1)
              else
                s
            in
              List.iter
                (fun (opt, var) ->
                   try
                     opt := no_trailing_dot (BaseEnvLight.var_get var env)
                   with Not_found ->
                     Printf.eprintf "W: Cannot get variable %s\n" var)
                [
                  Options.ext_obj, "ext_obj";
                  Options.ext_lib, "ext_lib";
                  Options.ext_dll, "ext_dll";
                ]

        | After_rules ->
            (* Declare OCaml libraries *)
            List.iter
              (function
                 | nm, [], intf_modules ->
                     ocaml_lib nm;
                     let cmis =
                       List.map (fun m -> (String.uncapitalize m) ^ ".cmi")
                                intf_modules in
                     dep ["ocaml"; "link"; "library"; "file:"^nm^".cma"] cmis
                 | nm, dir :: tl, intf_modules ->
                     ocaml_lib ~dir:dir (dir^"/"^nm);
                     List.iter
                       (fun dir ->
                          List.iter
                            (fun str ->
                               flag ["ocaml"; "use_"^nm; str] (S[A"-I"; P dir]))
                            ["compile"; "infer_interface"; "doc"])
                       tl;
                     let cmis =
                       List.map (fun m -> dir^"/"^(String.uncapitalize m)^".cmi")
                                intf_modules in
                     dep ["ocaml"; "link"; "library"; "file:"^dir^"/"^nm^".cma"]
                         cmis)
              t.lib_ocaml;

            (* Declare directories dependencies, replace "include" in _tags. *)
            List.iter
              (fun (dir, include_dirs) ->
                 Pathname.define_context dir include_dirs)
              t.includes;

            (* Declare C libraries *)
            List.iter
              (fun (lib, dir, headers) ->
                   (* Handle C part of library *)
                   flag ["link"; "library"; "ocaml"; "byte"; tag_libstubs lib]
                     (S[A"-dllib"; A("-l"^(nm_libstubs lib)); A"-cclib";
                        A("-l"^(nm_libstubs lib))]);

                   flag ["link"; "library"; "ocaml"; "native"; tag_libstubs lib]
                     (S[A"-cclib"; A("-l"^(nm_libstubs lib))]);

                   flag ["link"; "program"; "ocaml"; "byte"; tag_libstubs lib]
                     (S[A"-dllib"; A("dll"^(nm_libstubs lib))]);

                   (* When ocaml link something that use the C library, then one
                      need that file to be up to date.
                      This holds both for programs and for libraries.
                    *)
  		 dep ["link"; "ocaml"; tag_libstubs lib]
  		     [dir/"lib"^(nm_libstubs lib)^"."^(!Options.ext_lib)];

  		 dep  ["compile"; "ocaml"; tag_libstubs lib]
  		      [dir/"lib"^(nm_libstubs lib)^"."^(!Options.ext_lib)];

                   (* TODO: be more specific about what depends on headers *)
                   (* Depends on .h files *)
                   dep ["compile"; "c"]
                     headers;

                   (* Setup search path for lib *)
                   flag ["link"; "ocaml"; "use_"^lib]
                     (S[A"-I"; P(dir)]);
              )
              t.lib_c;

              (* Add flags *)
              List.iter
              (fun (tags, cond_specs) ->
                 let spec = BaseEnvLight.var_choose cond_specs env in
                 let rec eval_specs =
                   function
                     | S lst -> S (List.map eval_specs lst)
                     | A str -> A (BaseEnvLight.var_expand str env)
                     | spec -> spec
                 in
                   flag tags & (eval_specs spec))
              t.flags
        | _ ->
            ()


  let dispatch_default conf t =
    dispatch_combine
      [
        dispatch t;
        MyOCamlbuildFindlib.dispatch conf;
      ]


end


# 606 "myocamlbuild.ml"
open Ocamlbuild_plugin;;
let package_default =
  {
<<<<<<< HEAD
     MyOCamlbuildBase.lib_ocaml = [("frenetic", ["lib"], [])];
     lib_c = [];
     flags = [];
     includes = [("examples/probnetkat", ["lib"])]
=======
     MyOCamlbuildBase.lib_ocaml =
       [
          ("frenetic", ["lib"], []);
          ("async", ["async"], []);
          ("syntax", ["syntax"], []);
          ("test_frenetic", ["lib_test/lib"], [])
       ];
     lib_c = [];
     flags = [];
     includes =
       [
          ("syntax", ["lib"]);
          ("lib_test/lib", ["lib"]);
          ("lib_test", ["async"; "lib"; "lib_test/lib"]);
          ("frenetic", ["async"; "lib"]);
          ("async", ["lib"])
       ]
>>>>>>> d85a083d
  }
  ;;

let conf = {MyOCamlbuildFindlib.no_automatic_syntax = true}

let dispatch_default = MyOCamlbuildBase.dispatch_default conf package_default;;

<<<<<<< HEAD
# 622 "myocamlbuild.ml"
=======
# 635 "myocamlbuild.ml"
>>>>>>> d85a083d
(* OASIS_STOP *)
Ocamlbuild_plugin.dispatch dispatch_default;;<|MERGE_RESOLUTION|>--- conflicted
+++ resolved
@@ -1,9 +1,5 @@
 (* OASIS_START *)
-<<<<<<< HEAD
-(* DO NOT EDIT (digest: 4c40df05d79bf544965159e8cbda5b09) *)
-=======
-(* DO NOT EDIT (digest: fd7bfdd369f23333b283f4779744d321) *)
->>>>>>> d85a083d
+(* DO NOT EDIT (digest: c357c233449bb3fb01c1981734b15b42) *)
 module OASISGettext = struct
 (* # 22 "src/oasis/OASISGettext.ml" *)
 
@@ -611,30 +607,11 @@
 open Ocamlbuild_plugin;;
 let package_default =
   {
-<<<<<<< HEAD
-     MyOCamlbuildBase.lib_ocaml = [("frenetic", ["lib"], [])];
+     MyOCamlbuildBase.lib_ocaml =
+       [("frenetic", ["lib"], []); ("syntax", ["syntax"], [])];
      lib_c = [];
      flags = [];
-     includes = [("examples/probnetkat", ["lib"])]
-=======
-     MyOCamlbuildBase.lib_ocaml =
-       [
-          ("frenetic", ["lib"], []);
-          ("async", ["async"], []);
-          ("syntax", ["syntax"], []);
-          ("test_frenetic", ["lib_test/lib"], [])
-       ];
-     lib_c = [];
-     flags = [];
-     includes =
-       [
-          ("syntax", ["lib"]);
-          ("lib_test/lib", ["lib"]);
-          ("lib_test", ["async"; "lib"; "lib_test/lib"]);
-          ("frenetic", ["async"; "lib"]);
-          ("async", ["lib"])
-       ]
->>>>>>> d85a083d
+     includes = [("syntax", ["lib"]); ("examples/probnetkat", ["lib"])]
   }
   ;;
 
@@ -642,10 +619,6 @@
 
 let dispatch_default = MyOCamlbuildBase.dispatch_default conf package_default;;
 
-<<<<<<< HEAD
-# 622 "myocamlbuild.ml"
-=======
-# 635 "myocamlbuild.ml"
->>>>>>> d85a083d
+# 623 "myocamlbuild.ml"
 (* OASIS_STOP *)
 Ocamlbuild_plugin.dispatch dispatch_default;;