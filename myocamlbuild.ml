--- conflicted
+++ resolved
@@ -1,9 +1,5 @@
 (* OASIS_START *)
-<<<<<<< HEAD
-(* DO NOT EDIT (digest: 10f0fd724aa0dc8edba51c5ccf03eb68) *)
-=======
 (* DO NOT EDIT (digest: 7deb2c28d293bbd97486a4819b1b5603) *)
->>>>>>> 82072d1c
 module OASISGettext = struct
 (* # 22 "src/oasis/OASISGettext.ml" *)
 
@@ -595,11 +591,7 @@
 end
 
 
-<<<<<<< HEAD
-# 579 "myocamlbuild.ml"
-=======
 # 594 "myocamlbuild.ml"
->>>>>>> 82072d1c
 open Ocamlbuild_plugin;;
 let package_default =
   {
@@ -623,10 +615,6 @@
 
 let dispatch_default = MyOCamlbuildBase.dispatch_default package_default;;
 
-<<<<<<< HEAD
-# 604 "myocamlbuild.ml"
-=======
 # 619 "myocamlbuild.ml"
->>>>>>> 82072d1c
 (* OASIS_STOP *)
 Ocamlbuild_plugin.dispatch dispatch_default;;