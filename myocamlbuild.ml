--- conflicted
+++ resolved
@@ -1,9 +1,5 @@
 (* OASIS_START *)
-<<<<<<< HEAD
-(* DO NOT EDIT (digest: 4349cf045b7ae7de14d3325180579662) *)
-=======
 (* DO NOT EDIT (digest: 54238c917d2391e6fc80eeddee8e4858) *)
->>>>>>> c6b04e1c
 module OASISGettext = struct
 (* # 22 "src/oasis/OASISGettext.ml" *)
 
@@ -796,10 +792,6 @@
 
 let dispatch_default = MyOCamlbuildBase.dispatch_default conf package_default;;
 
-<<<<<<< HEAD
-# 795 "myocamlbuild.ml"
-=======
 # 796 "myocamlbuild.ml"
->>>>>>> c6b04e1c
 (* OASIS_STOP *)
 Ocamlbuild_plugin.dispatch dispatch_default;;