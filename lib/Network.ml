module type VERTEX = sig
  type t

  val compare : t -> t -> int
  val to_string : t -> string
  val to_dot : t -> string
  val parse_dot : Graph.Dot_ast.node_id -> Graph.Dot_ast.attr list -> t
  val parse_gml : Graph.Gml.value_list -> t
end

module type EDGE = sig
  type t

  val compare : t -> t -> int
  val to_string : t -> string
  val to_dot : t -> string
  val parse_dot : Graph.Dot_ast.attr list -> t
  val parse_gml : Graph.Gml.value_list -> t
  val default : t
end

module type NETWORK = sig
  module Topology : sig
    type t

    type vertex
    type edge
    type port = int32

    module Vertex : VERTEX
    module Edge : EDGE

    module EdgeSet : Set.S
      with type elt = edge

    module VertexSet : Set.S
      with type elt = vertex

    module VertexHash : Hashtbl.S
      with type key = vertex

    module PortSet : Set.S
      with type elt = port

    (* Constructors *)
    val copy : t -> t
    val empty : unit -> t
    val add_vertex : t -> Vertex.t -> (t * vertex)
    val add_edge : t -> vertex -> port -> Edge.t -> vertex -> port -> (t * edge)

    (* Special Accessors *)
    val num_vertexes : t -> int
    val num_edges : t -> int
    val vertexes : t -> VertexSet.t
    val edges : t -> EdgeSet.t
    val neighbors : t -> vertex -> VertexSet.t
    val find_edge : t -> vertex -> vertex -> edge
    val vertex_to_ports : t -> vertex -> PortSet.t
    val next_hop : t -> vertex -> port -> edge option
    val edge_src : edge -> (vertex * port)
    val edge_dst : edge -> (vertex * port)

    (* Label Accessors *)
    val vertex_to_string : t -> vertex -> string
    val vertex_to_label : t -> vertex -> Vertex.t
    val vertex_of_label : t -> Vertex.t -> vertex
    val edge_to_label : t -> edge -> Edge.t

    (* Iterators *)
    val iter_succ : (edge -> unit) -> t -> vertex -> unit
    val iter_vertexes : (vertex -> unit) -> t -> unit
    val iter_edges : (edge -> unit) -> t -> unit
    val fold_vertexes : (vertex -> 'a -> 'a) -> t -> 'a -> 'a
    val fold_edges : (edge -> 'a -> 'a) -> t -> 'a -> 'a

    (* Mutators *)
    val remove_vertex : t -> vertex -> t
    val remove_edge : t -> edge -> t
    val remove_endpoint : t -> (vertex * port) -> t
  end

  (* Traversals *)
  module Traverse : sig
    val bfs : (Topology.vertex -> unit) -> Topology.t -> unit
    val dfs : (Topology.vertex -> unit) -> Topology.t -> unit
  end

  (* Paths *)
  module Path : sig
    type t = Topology.edge list
    exception NegativeCycle of t

    val shortest_path : Topology.t -> Topology.vertex -> Topology.vertex -> t option
    val all_shortest_paths : Topology.t -> Topology.vertex -> Topology.vertex Topology.VertexHash.t
    val all_pairs_shortest_paths : Topology.t -> (Topology.vertex *
                                                   Topology.vertex * Topology.vertex list) list
  end

  (* Parsing *)
  module Parse : sig
    val from_dotfile : string -> Topology.t
    val from_gmlfile : string -> Topology.t
  end

  (* Pretty Printing *)
  module Pretty : sig
    val to_string : Topology.t -> string
    val to_dot : Topology.t -> string
  end
end

module type MAKE = functor (Vertex:VERTEX) -> functor (Edge:EDGE) -> NETWORK
  with module Topology.Vertex = Vertex
   and module Topology.Edge = Edge

module Make : MAKE =
  functor (Vertex:VERTEX) ->
    functor (Edge:EDGE) ->
struct
  module Topology = struct
    type port = int32
    module PortSet = Set.Make(Int32)
    module PortMap = Map.Make(Int32)

    module Vertex = Vertex
    module Edge = Edge

    module VL = struct
      type t =
          { id : int;
            label : Vertex.t }
      let compare n1 n2 = Pervasives.compare n1.id n2.id
      let hash n1 = Hashtbl.hash n1.id
      let equal n1 n2 = n1.id = n2.id
      let to_string n = string_of_int n.id
    end
    module VertexSet = Set.Make(VL)
    module VertexMap = Map.Make(Vertex)
    module VertexHash = Hashtbl.Make(VL)

    module EL = struct
      type t = { id : int;
                 label : Edge.t;
                 src : port;
                 dst : port }
      let compare e1 e2 = Pervasives.compare e1.id e2.id
      let hash e1 = Hashtbl.hash e1.id
      let equal e1 e2 = e1.id = e2.id
      let default =
        { id = 0;
          label = Edge.default;
          src = 0l;
          dst = 0l }
    end
    module EdgeSet = Set.Make(struct
      type t = VL.t * EL.t * VL.t
      let compare (e1:t) (e2:t) : int =
        let (_,l1,_) = e1 in
        let (_,l2,_) = e2 in
        EL.compare l1 l2
    end)

    module P = Graph.Persistent.Digraph.ConcreteBidirectionalLabeled(VL)(EL)

    type vertex = P.vertex

    type edge = P.edge

    type t =
        { graph : P.t;
          node_labels : vertex VertexMap.t;
          next_node : int;
          next_edge : int }

    (* Constructors *)
    let copy (t:t) : t =
      t

    let empty () : t =
      { graph = P.empty;
        node_labels = VertexMap.empty;
        next_node = 0;
        next_edge = 0 }

    let add_vertex (t:t) (l:Vertex.t) : t * vertex =
      let open VL in
      try (t, VertexMap.find l t.node_labels)
      with Not_found ->
        let id = t.next_node + 1 in
        let v = { id = id; label = l } in
        let g = P.add_vertex t.graph v in
        let nl = VertexMap.add l v t.node_labels in
        ({ t with graph=g; node_labels=nl; next_node = id}, v)

    let add_edge (t:t) (v1:vertex) (p1:port) (l:Edge.t) (v2:vertex) (p2:port) : t * edge =
      let open EL in
<<<<<<< HEAD
      let add_edge_helper t =
=======
      let aux t =
>>>>>>> 41f44956
        let id = t.next_edge + 1 in
        let l = { id = id; label = l; src = p1; dst = p2 } in
        let e = (v1,l,v2) in
        ({ t with graph = P.add_edge_e t.graph e; next_edge = id }, e) in
<<<<<<< HEAD
=======

>>>>>>> 41f44956
      try
        let es = P.find_all_edges t.graph v1 v2 in
        let es' = List.filter ( fun (s,l,d) ->
          l.src = p1 && l.dst = p2 ) es in
        match es' with
<<<<<<< HEAD
          | [] -> add_edge_helper t
          | [e] ->
            let graph' = P.remove_edge_e t.graph e in
            let t' = {t with graph = graph'} in
            add_edge_helper t'
          | _ -> assert false
      with Not_found -> add_edge_helper t
=======
          | [] -> aux t
          | es ->
            let graph' = List.fold_left (fun acc e ->
            P.remove_edge_e acc e) t.graph es in
            let t' = {t with graph = graph'} in
            aux t'
      with Not_found -> aux t
>>>>>>> 41f44956

    (* Special Accessors *)
    let num_vertexes (t:t) : int =
      P.nb_vertex t.graph

    let num_edges (t:t) : int =
      P.nb_edges t.graph

    let edges (t:t) : EdgeSet.t =
      P.fold_edges_e EdgeSet.add t.graph EdgeSet.empty

    let vertexes (t:t) : VertexSet.t =
      P.fold_vertex VertexSet.add t.graph VertexSet.empty

    let neighbors (t:t) (v:vertex) : VertexSet.t =
      P.fold_succ VertexSet.add t.graph v VertexSet.empty

    let find_edge (t:t) (src:vertex) (dst:vertex) : edge =
      P.find_edge t.graph src dst

    let edge_to_label (t:t) (e:edge) : Edge.t =
      let (_,l,_) = e in
      l.EL.label

    let vertex_to_string (t:t) (v:vertex) : string =
      VL.to_string v

    let vertex_to_label (t:t) (v:vertex) : Vertex.t =
      v.VL.label

    let vertex_of_label (t:t) (l:Vertex.t) : vertex =
      VertexMap.find l t.node_labels

    let edge_src (e:edge) : (vertex * port) =
      let (v1,l,_) = e in
      (v1, l.EL.src)

    let edge_dst (e:edge) : (vertex * port) =
      let (_,l,v2) = e in
      (v2, l.EL.dst)

    let next_hop (t:t) (v1:vertex) (p:port) : edge option =
      let rec loop es = match es with
        | [] -> None
        | ((_,l,v2) as e)::es' ->
          if l.EL.src = p
            then Some e
            else (loop es') in
      loop (P.succ_e t.graph v1)

    let vertex_to_ports (t:t) (v1:vertex) : PortSet.t =
      List.fold_left
        (fun a e ->
          let _,l,_ = e in
          PortSet.add l.EL.src a)
        PortSet.empty
        (P.succ_e t.graph v1)

    (* Iterators *)
    let fold_vertexes (f:vertex -> 'a -> 'a) (t:t) (init:'a) : 'a =
      P.fold_vertex f t.graph init

    let fold_edges (f:edge -> 'a -> 'a) (t:t) (init:'a) : 'a =
      P.fold_edges_e f t.graph init

    let iter_vertexes (f:vertex -> unit) (t:t) : unit =
      P.iter_vertex f t.graph

    let iter_edges (f:edge -> unit) (t:t) : unit =
      P.iter_edges_e f t.graph

    let iter_succ (f:edge -> unit) (t:t) (v:vertex) : unit =
      P.iter_succ_e f t.graph v

    (* Mutators *)
    let remove_vertex (t:t) (v:vertex) : t =
      let graph = P.remove_vertex t.graph v in
      let node_labels = VertexMap.remove v.VL.label t.node_labels in
      { t with graph; node_labels }

    let remove_edge (t:t) (e:edge) : t =
      { t with graph = P.remove_edge_e t.graph e }

    let remove_endpoint (t:t) (ep : vertex * port) : t =
      fold_edges (fun e acc ->
        if edge_src e = ep || edge_dst e = ep
          then remove_edge acc e
          else acc)
        t t

  end

  (* Traversals *)
  module Traverse = struct
    open Topology
    module Bfs = Graph.Traverse.Bfs(P)
    module Dfs = Graph.Traverse.Dfs(P)

    let bfs (f:vertex -> unit) (t:t) =
      Bfs.iter f t.graph

    let dfs (f:vertex -> unit) (t:t) =
      Dfs.prefix f t.graph
  end

  (* Paths *)
  module Path = struct
    open Topology
    module UnitWeight = struct
      type label = EL.t
      type t = int
      let weight _ = 1
      let compare = Pervasives.compare
      let add = (+)
      let zero = 0
    end

    module Dijkstra = Graph.Path.Dijkstra(P)(UnitWeight)
    type t = edge list

    let shortest_path (t:Topology.t) (v1:vertex) (v2:vertex) : t option =
      try
        let pth,_ = Dijkstra.shortest_path t.graph v1 v2 in
        Some pth
      with Not_found ->
        None

    exception NegativeCycle of edge list
    (* Implementation of Bellman-Ford algorithm, based on that in ocamlgraph's
       Path library. Returns a hashtable mapping each node to its predecessor in
       the path *)
    let all_shortest_paths (t:Topology.t) (src:vertex) : (vertex VertexHash.t) =
      let size = P.nb_vertex t.graph in
      let dist = VertexHash.create size in
      let prev = VertexHash.create size in
      let admissible = VertexHash.create size in
      VertexHash.replace dist src UnitWeight.zero;
      let build_cycle_from x0 =
        let rec traverse_parent x ret =
          let e = VertexHash.find admissible x in
          let s,_ = edge_src e in
          if s = x0 then e :: ret else traverse_parent s (e :: ret)
        in
        traverse_parent x0 []
      in
      let find_cycle x0 =
        let rec visit x visited =
          if VertexSet.mem x visited then
            build_cycle_from x
          else begin
            let e = VertexHash.find admissible x in
            let s,_ = edge_src e in
            visit s (VertexSet.add x visited)
          end
        in
        visit x0 (VertexSet.empty)
      in
      let rec relax i =
        let update = P.fold_edges_e
          (fun e x ->
            let ev1,_ = edge_src e in
            let ev2,_ = edge_dst e in
            try begin
              let dev1 = VertexHash.find dist ev1 in
              let dev2 = UnitWeight.add dev1 (UnitWeight.weight e) in
              let improvement =
                try UnitWeight.compare dev2 (VertexHash.find dist ev2) < 0
                with Not_found -> true
              in
              if improvement then begin
                VertexHash.replace prev ev2 ev1;
                VertexHash.replace dist ev2 dev2;
                VertexHash.replace admissible ev2 e;
                Some ev2
              end else x
            end with Not_found -> x) t.graph None in
        match update with
          | Some x ->
            if i == P.nb_vertex t.graph then raise (NegativeCycle (find_cycle x))
            else relax (i + 1)
          | None -> prev
      in
      let r = relax 0 in
      r


    let all_pairs_shortest_paths (t:Topology.t) : (vertex * vertex * vertex list) list =
      let add_opt o1 o2 =
        match o1, o2 with
          | Some n1, Some n2 -> Some (n1 + n2)
          | _ -> None in
      let lt_opt o1 o2 =
        match o1, o2 with
          | Some n1, Some n2 -> n1 < n2
          | Some _, None -> true
          | None, Some _ -> false
          | None, None -> false in
      let make_matrix (g:Topology.t) =
        let n = P.nb_vertex g.graph in
        let vs = vertexes g in
        let nodes = Array.make n (VertexSet.choose vs) in
        let _ = VertexSet.fold (fun v i -> Array.set nodes i v; i+1) vs 0 in
        (Array.init n
          (fun i -> Array.init n
            (fun j -> if i = j then (Some 0, [nodes.(i)])
              else
                try
                  let l = find_edge g nodes.(i) nodes.(j) in
                  let cost = UnitWeight.weight l in
                  (Some cost, [nodes.(i); nodes.(j)])
                with Not_found ->
                  (None,[]))),
        nodes)
      in
      let matrix,vxs = make_matrix t in
      let n = P.nb_vertex t.graph in
      let dist i j = fst (matrix.(i).(j)) in
      let path i j = snd (matrix.(i).(j)) in
      for k = 0 to n - 1 do
        for i = 0 to n - 1 do
          for j = 0 to n - 1 do
            let dist_ikj = add_opt (dist i k) (dist k j) in
            if lt_opt dist_ikj (dist i j) then
              matrix.(i).(j) <- (dist_ikj, path i k @ List.tl (path k j))
          done
        done
      done;
      let paths = ref [] in
      Array.iteri (fun i array ->
        Array.iteri (fun j elt ->
          let (_, p) = elt in
          paths := (vxs.(i), vxs.(j),p) :: !paths) array;) matrix;
      !paths

  end

  (* Parsing *)
  module Parse = struct
    open Topology
    (* TODO(jnf): this could be refactored into a functor that wraps a
       G.t in an arbitrary type and lifts all other G operations over
       that type. *)
    module Build = struct
      module G = struct
        module V = P.V
        module E = P.E
        type vertex = V.t
        type edge = E.t
        type t = Topology.t
        let empty () =
          empty ()
        let remove_vertex t v =
          { t with graph = P.remove_vertex t.graph v }
        let remove_edge t v1 v2 =
          { t with graph = P.remove_edge t.graph v1 v2 }
        let remove_edge_e t e =
          { t with graph = P.remove_edge_e t.graph e }
        let add_vertex t v =
          { t with graph = P.add_vertex t.graph v ;
            node_labels = VertexMap.add v.Topology.VL.label v t.node_labels;
            next_node = v.Topology.VL.id + 1}
        let add_edge t v1 v2 =
          { t with graph = P.add_edge t.graph v1 v2 ; next_edge = t.next_edge + 1}
        let add_edge_e t e =
          let (_,l,_) = e in
          { t with graph = P.add_edge_e t.graph e ;
            next_edge = l.Topology.EL.id + 1}
        let fold_pred_e f t i =
          P.fold_pred_e f t.graph i
        let iter_pred_e f t =
          P.iter_pred_e f t.graph
        let fold_succ_e f t i =
          P.fold_succ_e f t.graph i
        let iter_succ f t v =
          P.iter_succ f t.graph v
        let iter_succ_e f t v =
          P.iter_succ_e f t.graph v
        let iter_edges f t =
          P.iter_edges f t.graph
        let fold_pred f t v i =
          P.fold_pred f t.graph v i
        let fold_succ f t v i =
          P.fold_succ f t.graph v i
        let iter_pred f t v =
          P.iter_pred f t.graph v
        let map_vertex f t =
          { t with graph = P.map_vertex f t.graph }
        let fold_edges_e f t i =
          P.fold_edges_e f t.graph i
        let iter_edges_e f t =
          P.iter_edges_e f t.graph
        let fold_vertex f t i =
          P.fold_vertex f t.graph i
        let fold_edges f t i =
          P.fold_edges f t.graph i
        let iter_vertex f t =
          P.iter_vertex f t.graph
        let pred_e t v  =
          P.pred_e t.graph v
        let succ_e t v =
          P.succ_e t.graph v
        let pred t v =
          P.pred t.graph v
        let succ t v =
          P.succ t.graph v
        let find_all_edges t v1 v2 =
          P.find_all_edges t.graph v1 v2
        let find_edge t v1 v2 =
          P.find_edge t.graph v1 v2
        let mem_edge_e t e =
          P.mem_edge_e t.graph e
        let mem_edge t v1 v2 =
          P.mem_edge t.graph v1 v2
        let mem_vertex t v =
          P.mem_vertex t.graph v
        let in_degree t v =
          P.in_degree t.graph v
        let out_degree t v =
          P.out_degree t.graph v
        let nb_edges t =
          P.nb_edges t.graph
        let nb_vertex t =
          P.nb_vertex t.graph
        let is_empty t =
          P.is_empty t.graph
        let is_directed =
          P.is_directed
      end
      let empty = G.empty
      let remove_vertex = G.remove_vertex
      let remove_edge = G.remove_edge
      let remove_edge_e = G.remove_edge_e
      let add_vertex = G.add_vertex
      let add_edge = G.add_edge
      let add_edge_e = G.add_edge_e
      let copy t = t
    end
    module Dot = Graph.Dot.Parse(Build)(struct
      let get_port o = match o with
        | Some(s) -> begin match s with
            | Graph.Dot_ast.Number(i) -> Scanf.sscanf i "%lu" (fun i -> i)
            | _ -> failwith "Requires number" end
        | None -> failwith "Requires value"
      let next_node = let r = ref 0 in fun _ -> incr r; !r
      let next_edge = let r = ref 0 in fun _ -> incr r; !r
      let node id attrs =
        let open VL in
            { id = next_node ();
              label = Vertex.parse_dot id attrs }
      let edge attrs =
        (* This is a bit of a hack because we only look at the first list of attrs *)
        let ats = List.hd attrs in
        let src,dst,rest = List.fold_left (fun (src,dst,acc) (k,v) -> match k with
          | Graph.Dot_ast.Ident("sport") -> (get_port v,dst,acc)
          | Graph.Dot_ast.Ident("dst_port") -> (src, get_port v, acc)
          | _ -> (src,dst,(k,v)::acc)
        ) (0l,0l,[]) ats in
        let attrs' = rest::(List.tl attrs) in
        let open EL in
            { id = next_edge ();
              label = Edge.parse_dot attrs';
              src = src;
              dst = dst }
    end)
    module Gml = Graph.Gml.Parse(Build)(struct
      let next_node = let r = ref 0 in fun _ -> incr r; !r
      let next_edge = let r = ref 0 in fun _ -> incr r; !r
      let node vs =
        let open VL in
            { id = next_node ();
              label = Vertex.parse_gml vs }
      let edge vs =
        let open EL in
            { id = next_edge ();
              label = Edge.parse_gml vs;
              src = 0l;
              dst = 0l }
    end)

    let from_dotfile = Dot.parse
    let from_gmlfile = Gml.parse
  end

  (* Pretty Printing *)
  module Pretty = struct
    open Topology
    let to_dot (t:t) =
      let es = (EdgeSet.fold (fun (s,l,d) acc ->
        let _,sport = edge_src (s,l,d) in
        let _,dst_port = edge_dst (s,l,d) in
        Printf.sprintf "%s%s%s -> %s {sport=%lu; dst_port=%lu; %s};"
          acc
          (if acc = "" then "" else "\n")
          (Vertex.to_string s.VL.label)
          (Vertex.to_string d.VL.label)
          sport
          dst_port
          (Edge.to_dot l.EL.label))
                  (edges t) "") in
      let vs = (VertexSet.fold (fun v acc ->
        Printf.sprintf "%s%s\n%s;"
          acc
          (if acc = "" then "" else "\n")
          (Vertex.to_dot v.VL.label)
      ) (vertexes t) "") in
      Printf.sprintf "digraph G {\n%s\n%s\n}\n" vs es

    let to_string (t:t) : string =
      to_dot t
  end
end
<|MERGE_RESOLUTION|>--- conflicted
+++ resolved
@@ -194,33 +194,17 @@
 
     let add_edge (t:t) (v1:vertex) (p1:port) (l:Edge.t) (v2:vertex) (p2:port) : t * edge =
       let open EL in
-<<<<<<< HEAD
-      let add_edge_helper t =
-=======
       let aux t =
->>>>>>> 41f44956
         let id = t.next_edge + 1 in
         let l = { id = id; label = l; src = p1; dst = p2 } in
         let e = (v1,l,v2) in
         ({ t with graph = P.add_edge_e t.graph e; next_edge = id }, e) in
-<<<<<<< HEAD
-=======
-
->>>>>>> 41f44956
+
       try
         let es = P.find_all_edges t.graph v1 v2 in
         let es' = List.filter ( fun (s,l,d) ->
           l.src = p1 && l.dst = p2 ) es in
         match es' with
-<<<<<<< HEAD
-          | [] -> add_edge_helper t
-          | [e] ->
-            let graph' = P.remove_edge_e t.graph e in
-            let t' = {t with graph = graph'} in
-            add_edge_helper t'
-          | _ -> assert false
-      with Not_found -> add_edge_helper t
-=======
           | [] -> aux t
           | es ->
             let graph' = List.fold_left (fun acc e ->
@@ -228,7 +212,6 @@
             let t' = {t with graph = graph'} in
             aux t'
       with Not_found -> aux t
->>>>>>> 41f44956
 
     (* Special Accessors *)
     let num_vertexes (t:t) : int =
