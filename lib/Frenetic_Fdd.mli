(** Forwarding Decision Diagrams

  FDD's are an extension of Binary Decision Diagrams (BDD's).  NetKAT predicates,
  which are mostly based on OpenFlow matches, are just binary formulas after all.
  An FDD extends a BDD by (1) using OpenFlow actions at the leaves instead of binary
  values True and False (2) using complete header matches instead of individual bit
  matches.

  As in BDD's, field ordering is important to prevent combinatorial explosions.
  Fortunately we can exploit what goes in real FDD's to get decent
  heuristics.  Nevertheless, the field ordering is part of the data structure and
  can also be set manually by the programming through compiler options.

  Basically, the flow goes: you turn NetKAT into an FDD, then an FDD into a Flow Table.
  See paper "A Fast Compiler for NetKAT" (http://www.cs.cornell.edu/~jnfoster/papers/netkat-compiler.pdf)
  for details and theory behind it.  FDD's are nice because you can operate on them
  using the full well-established theory of BDD's.
*)

open Core.Std

module Field : sig

  (** Fields are analogous to binary variables in a BDD.
   These are pretty much the same as matchable fields in OpenFlow.  To this list, we
   add VSwitch, VPort and VFabric for the virtual compiler.  These are not actual matchable
   fields in OpenFlow, but are converted to Switch and Port in the compilation process.

   The constructors in type t are listed in the default order, which is acceptable for many
   NetKAT programs.

   This module implements the the [HashCmp] signature from the Frenetic_Vlr package, so it
   becomes the "V" in VLR. *)
  type t
    = Switch
<<<<<<< HEAD
      | Vlan
      | VlanPcp
      | VSwitch
      | VPort
      | EthType
      | IPProto
      | EthSrc
      | EthDst
      | IP4Src
      | IP4Dst
      | TCPSrcPort
      | TCPDstPort
      | Location
      | VFabric
      | Channel
  [@@deriving sexp]

=======
    | Location
    | VSwitch
    | VPort
    | Vlan
    | VlanPcp
    (* SJS: for simplicity, support only up to 5 meta fields for now *)
    | Meta0
    | Meta1
    | Meta2
    | Meta3
    | Meta4
    | EthType
    | IPProto
    | EthSrc
    | EthDst
    | IP4Src
    | IP4Dst
    | TCPSrcPort
    | TCPDstPort
    | VFabric
    [@@deriving sexp, enumerate, enum]
  type field = t
>>>>>>> c6b04e1c
  include Frenetic_Vlr.HashCmp with type t := t

  module Env : sig
    type t
    val empty : t
    exception Full
    val add : t -> string -> Frenetic_NetKAT.meta_init -> bool -> t (* may raise Full *)
    val lookup : t -> string -> field * (Frenetic_NetKAT.meta_init * bool) (* may raise Not_found *)
  end

  (** [all] returns the default field field ordering *)
  val all : t list

  (** [compare f1 f2] compares two fields in the current ordering in the usual way. *)
  val compare : t -> t -> int

  val hash : t -> int

  (** [of_hv header_value] converts a NetKAT header_value pair to a field *)
  val of_hv : ?env:Env.t -> Frenetic_NetKAT.header_val -> t

  (** [of_string str] converts a field string to an abstract field.  Throws an exception for unrecognized strings. *)
  val of_string : string -> t

  (** [to_string field] returns a human-readable representation *)
  val to_string : t -> string

  (** [set_order field_list] sets the field ordering to the given list.  Any non-listed fields are given low priority in random order. *)
  val set_order : t list -> unit

  (** [get_order] returns the current field ordering.  All fields are returned. *)
  val get_order : unit -> t list

  (** [auto_order policy] heurisitically determines the field ordering given a policy *)
  val auto_order : Frenetic_NetKAT.policy -> unit
end

module Value : sig

  (** In a BDD, each node is an implicit predicate, "variable = true".  In a FDD, each node is a test of a
  field against a particular value, as in EthSrc = "FE:89:00:12:34:12".  The edges are either true or false
  just like in a BDD.  But we also use values in modifcations - as in "port := 2".  Note only Const and Mask
  are really used by OpenFlow.  Both  Pipe and Query are translated to the pseudoport Controller.

   Each packet field can take on a certain range of values that in general have a lattice structure.
   This sometimes enables multiple tests on fields to be compressed into a single test. This module implements the [Lattice]
   signature from Frenetic_Vlr.

   All integer bit widths are represented by an
      [Int64.t] and will be cast to the appropriate bit width for use during
      final translation to flowtables.

      A simple bitmask variant is also supported. [Mask(n, m)] indicates that
      the first [m] bits of the value [n] are fixed, while the rest should be
      treated as wildcards.

      Because this is a big union of possible value types, it's possible for the
      programmer to construct [(Field.t, Value.t)] pairs that do not make any
      sense, e.g., [(Field.EthSrc, Value.Pipe "learn")]. This will be detected
      during flowtable generation, though the syntax of the NetKAT language will
      prevent programs from generating these ill-formed predicates.  *)

  type t =
      Const of Int64.t
    | Mask of Int64.t * int
    | Pipe of string
    | Query of string
    (* TODO(grouptable): HACK, should only be able to fast fail on ports.
     * Put this somewhere else *)
    | FastFail of Int32.t list
    [@@deriving sexp]

  include Frenetic_Vlr.Lattice with type t := t
  val compare : t -> t -> int
  val equal : t -> t -> bool

  val to_string : t -> string

  (** [of_int i]  converts an integer to a Const value *)
  val of_int : int -> t

  (** [of_int64 i]  converts a 64-bit integer to a Const value *)
  val of_int64 : int64 -> t

  (** [to_int_exn value] returns just the integer for Const values, or an exception otherwise *)
  val to_int_exn : t -> int

  (** [to_int32_exn value] returns the 64-bit integer for Const values, or an exception otherwise *)
  val to_int32_exn : t -> int32

  (** [to_int64_exn value] returns the 64-bit integer for Const values, or an exception otherwise *)
  val to_int64_exn : t -> int64

end

exception FieldValue_mismatch of Field.t * Value.t

module Pattern : sig
  (* A Pattern is a predicate - "switch = 2" used as a node value in an FDD.  Note this is a lot like
  Frenetic_NetKAT.header_val, uses a tuple instead of constructors.  Not sure why ... maybe it's easier
  to treat them uniformly.

  *)
  type t = Field.t * Value.t

  (** [compare p1 p2] compares two patterns - the field ordering is used for differing fields, and the natural order of integers for
  patterns with the same field *)
  val compare : t -> t -> int

  val equal : t -> t -> bool

  (** [of_hv header_value] converts a NetKAT header_value pair to a pattern *)
  val of_hv : ?env:Field.Env.t -> Frenetic_NetKAT.header_val -> t

  (** [to_hv p] converts a pattern to a NetKAT header_value pair *)
  val to_hv : t -> Frenetic_NetKAT.header_val

  (** [to_pred p] converts a pattern to a NetKAT predicate *)
  val to_pred : t -> Frenetic_NetKAT.pred

  (* [to_sdn p] Converts a [Pattern.t] into a function that will modify a [SDN.Pattern.t]
    to check the condition represented by the [Pattern.t].  This function is used to glue
    OpenFlow match patterns into a complete match spec.  *)
  val to_sdn : t -> Frenetic_OpenFlow.Pattern.t -> Frenetic_OpenFlow.Pattern.t
end

module Action : sig
  (* This module impelements packet actions for NetKAT. They are modeled as a set
     of maps from fields to values/continuations. *)

  type field_or_cont =
    | F of Field.t
    | K
  [@@deriving sexp]

  module Seq : sig
    (* List of modifications applied to fields, listed in field order.   There's one modification per
    field.  The continuation psuedo-field K is used for global compilation only, and is always the last field.
    So it looks like { F tcpSrc => 80; F ethSrc => ff:ff:ff:ff:ff:ff:ff; K => ??? }.  Note that this
    really isn't applied sequentially, but two Seq's applied sequentially will have last-modification-wins semantics,
    as it is in NetKAT.  *)
    include Map.S with type Key.t = field_or_cont

    val compare : Value.t t -> Value.t t -> int
    val compare_mod_k : Value.t t -> Value.t t -> int

    val fold_fields : Value.t t -> init:'b -> f:(key:Field.t -> data:Value.t -> 'b -> 'b) -> 'b

    (* [equal_mod_k s1 s2] Compares two sequences for equality, ignoring K pseudo-field if it exists *)
    val equal_mod_k : Value.t t -> Value.t t -> bool

    (** [to_hvs s] converts to a sequence to an HVS list, removing K pseudo-field *)
    val to_hvs : Value.t t -> (Field.t * Value.t) list
  end

  module Par : sig
    (* Action sequences excuted in parallel, like an OpenFlow 1.3 action list.  Equal actions should be applied
     only once, which is why we use a Set here.  *)
    include Set.S with type Elt.t = Value.t Seq.t

   (** [to_hvs s] converts to a sequence to an HVS list applying sequences in the right order *)
    val to_hvs : t -> (Field.t * Value.t) list
    val mod_k : t -> t
    val compare_mod_k : t -> t -> int
    val equal_mod_k : t -> t -> bool
  end


  type t = Par.t [@@deriving sexp]

  include Frenetic_Vlr.Result with type t := t

  (** [one] returns identify action, which is a modification representing "no modifications" *)
  val one : t

  (** [zero] returns empty action, which consistently with OpenFlow, means "drop" *)
  val zero : t
  val is_zero : t -> bool

  (** [negate action] implements negation for the [zero] and [one] actions. Any
       non-[zero] action will be mapped to [zero] by this function. *)
  val negate : t -> t

  (** [to_policy a] converts an action to a NetKAT policy.  Since it's only modifications, it will have no predicates *)
  val to_policy : t -> Frenetic_NetKAT.policy

  (** [demod pattern] removes any patterns from actions *)
  val demod : Pattern.t -> t -> t

  (** [to_sdn switch action] converts a NetKAT action to an SDN action. At the moment this function
   assumes that fields are assigned to proper bitwidth integers, and does
   no validation along those lines. If the input is derived from a NetKAT
   surface syntax program, then this assumption likely holds.    *)
  val to_sdn : ?group_tbl:Frenetic_GroupTable0x04.t
            -> Int64.t option -> t -> Frenetic_OpenFlow.par

  (** [get_queries action] returns a list of queries used in actions.  May have dupes. *)
  val get_queries : t -> string list

  (** [get_pipes action] returns a set of pipes used in actions *)
  val pipes : t -> String.Set.t

  (** [queries action] returns a de-duped set of queries referenced in action *)
  val queries : t -> string list

  val to_string : t -> string
end

module FDD : sig
  (** An FDD is an instance of a Variable-Lattice-Result (VLR) structure.  *)
  include module type of Frenetic_Vlr.Make(Field)(Value)(Action)
  val mk_cont : int -> t
  val conts : t -> Int.Set.t
  val map_conts : t -> f:(int -> int) -> t
end<|MERGE_RESOLUTION|>--- conflicted
+++ resolved
@@ -33,25 +33,6 @@
    becomes the "V" in VLR. *)
   type t
     = Switch
-<<<<<<< HEAD
-      | Vlan
-      | VlanPcp
-      | VSwitch
-      | VPort
-      | EthType
-      | IPProto
-      | EthSrc
-      | EthDst
-      | IP4Src
-      | IP4Dst
-      | TCPSrcPort
-      | TCPDstPort
-      | Location
-      | VFabric
-      | Channel
-  [@@deriving sexp]
-
-=======
     | Location
     | VSwitch
     | VPort
@@ -72,9 +53,9 @@
     | TCPSrcPort
     | TCPDstPort
     | VFabric
+    | Channel
     [@@deriving sexp, enumerate, enum]
   type field = t
->>>>>>> c6b04e1c
   include Frenetic_Vlr.HashCmp with type t := t
 
   module Env : sig
