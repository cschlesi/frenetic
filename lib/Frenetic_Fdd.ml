open Core.Std

module SDN = Frenetic_OpenFlow

(** Packet field.

    Packet fields are the variables that network functions are defined over.
    This module implements the the [Variable] signature from the Tdk package. *)
module Field = struct

  (* Do not change the order without reordering all_fields *)
  type t
    = Switch
    | Vlan
    | VlanPcp
    | VSwitch
    | VPort
    | EthType
    | IPProto
    | EthSrc
    | EthDst
    | IP4Src
    | IP4Dst
    | TCPSrcPort
    | TCPDstPort
    | Location
    | VFabric
    with sexp

  (** The type of packet fields. This is an enumeration whose ordering has an
      effect on the performance of Tdk operations, as well as the size of the
      flowtables that the compiler will produce. *)

  let hash = Hashtbl.hash

  let to_string = function
    | Switch -> "Switch"
    | Vlan -> "Vlan"
    | VlanPcp -> "VlanPcp"
    | VSwitch -> "VSwitch"
    | VPort -> "VPort"
    | EthType -> "EthType"
    | IPProto -> "IPProto"
    | EthSrc -> "EthSrc"
    | EthDst -> "EthDst"
    | IP4Src -> "IP4Src"
    | IP4Dst -> "IP4Dst"
    | TCPSrcPort -> "TCPSrcPort"
    | TCPDstPort -> "TCPDstPort"
    | Location -> "Location"
    | VFabric -> "VFabric"

  let num_fields = 15

  (* Ensure that these are in the same order in which the variants appear. *)
  let all_fields =
    [ Switch; Vlan; VlanPcp; VSwitch; VPort; EthType; IPProto; EthSrc; EthDst;
      IP4Src; IP4Dst; TCPSrcPort; TCPDstPort; Location; VFabric]

  let is_valid_order (lst : t list) : bool =
    List.length lst = num_fields &&
    List.for_all all_fields ~f:(List.mem lst)

  assert (is_valid_order all_fields)

  (* Initial order is the order in which fields appear in this file. *)
  let order = Array.init num_fields ~f:ident

  let readable_order = ref all_fields

  let compare (x : t) (y : t) : int =
    Pervasives.compare order.(Obj.magic x) order.(Obj.magic y)

  let set_order (lst : t list) : unit =
    assert (is_valid_order lst);
    readable_order := lst;
    List.iteri lst ~f:(fun i fld ->
      order.(Obj.magic fld) <- i)

  let get_order () = !readable_order

  let field_of_header_val hv = match hv with
    | Frenetic_NetKAT.Switch _ -> Switch
    | Frenetic_NetKAT.Location _ -> Location
    | Frenetic_NetKAT.EthSrc _ -> EthSrc
    | Frenetic_NetKAT.EthDst _ -> EthDst
    | Frenetic_NetKAT.Vlan _ -> Vlan
    | Frenetic_NetKAT.VlanPcp _ -> VlanPcp
    | Frenetic_NetKAT.VSwitch _ -> VSwitch
    | Frenetic_NetKAT.VPort _ -> VPort
    | Frenetic_NetKAT.EthType _ -> EthType
    | Frenetic_NetKAT.IPProto _ -> IPProto
    | Frenetic_NetKAT.IP4Src _ -> IP4Src
    | Frenetic_NetKAT.IP4Dst _ -> IP4Dst
    | Frenetic_NetKAT.TCPSrcPort _ -> TCPSrcPort
    | Frenetic_NetKAT.TCPDstPort _ -> TCPDstPort
    | Frenetic_NetKAT.VFabric _ -> VFabric

  (* Heuristic to pick a variable order that operates by scoring the fields
     in a policy. A field receives a high score if, when a test field=X
     is false, the policy can be shrunk substantially.

     NOTE(arjun): This could be done better, but it seems to work quite well
     on FatTrees and the SDX benchmarks. Some ideas for improvement:

     - Easy: also account for setting tests field=X suceeded
     - Harder, but possibly much better: properly calculate the size of the
       pol for different field assignments. Don't traverse the policy
       repeatedly. Instead, write a size function that returns map from
       field assignments to sizes. *)
  let auto_order (pol : Frenetic_NetKAT.policy) : unit =
    let open Frenetic_NetKAT in
    let count_tbl =
      match Hashtbl.Poly.of_alist (List.map all_fields ~f:(fun f -> (f, 0))) with
      | `Ok tbl -> tbl
      | `Duplicate_key _ -> assert false in
    let rec f_pred size in_product pred = match pred with
      | True -> ()
      | False -> ()
      | Test hv ->
        if in_product then
          let fld = field_of_header_val hv in
          let n = Hashtbl.Poly.find_exn count_tbl fld in
          let _ = Hashtbl.Poly.replace count_tbl ~key:fld ~data:(n + size) in
          ()
        else
          ()
      | Or (a, b) -> f_pred size false a; f_pred size false b
      | And (a, b) -> f_pred size true a; f_pred size true b
      | Neg a -> f_pred size in_product a in
    let rec f_seq' pol lst = match pol with
      | Mod _ -> (1, lst)
      | Filter a -> (1, a :: lst)
      | Seq (p, q) ->
        let (m, lst) = f_seq' p lst in
        let (n, lst) = f_seq' q lst in
        (m * n, lst)
      | Union _ -> (f_union pol, lst)
      | Star _ | Link _ | VLink _ -> (1, lst) (* bad, but it works *)
    and f_seq pol =
      let (size, preds) = f_seq' pol [] in
      List.iter preds ~f:(f_pred size true);
      size
    and f_union' pol k = match pol with
      | Mod _ -> k 1
      | Filter _ -> k 1
      | Union (p, q) ->
        f_union' p (fun m -> f_union' q (fun n -> k (m + n)))
      | Seq _ -> k (f_seq pol)
      | Star _ | Link _ | VLink _ -> k 1 (* bad, but it works *)
    and f_union pol = f_union' pol (fun n -> n) in
    let _ = f_seq pol in
    let cmp (_, x) (_, y) = Pervasives.compare y x in
    let lst = List.sort ~cmp (Hashtbl.Poly.to_alist count_tbl) in
    set_order (List.map lst ~f:(fun (fld, _) -> fld))

end

(** Packet field values.

    Each packet field can take on a certain range of values that in general have
    a lattice structure. This sometimes enables multiple tests on fields to be
    compressed into a single test. This module implements the [Lattice]
    siganture from the Tdk package. *)
module Value = struct

  type t
    = Const of Int64.t
    | Mask of Int64.t * int
    | Pipe of string
    | Query of string
    (* TODO(grouptable): HACK, should only be able to fast fail on ports.
     * Put this somewhere else *)
    | FastFail of Int32.t list
    with sexp
  (** The packet field value type. This is a union of all the possible values
      that all fields can take on. All integer bit widths are represented by an
      [Int64.t] and will be cast to the appropriate bit width for use during
      final translation to flowtables.

      A simple bitmask variant is also supported. [Mask(n, m)] indicates that
      the first [m] bits of the value [n] are fixed, while the rest should be
      treated as wildcards.

      Because this is a big union of possible value types, it's possible for the
      programmer to construct [(Field.t, Value.t)] pairs that do not make any
      sense, e.g., [(Field.EthSrc, Value.Pipe "learn")]. This will be detected
      during flowtable generation, though the syntax of the NetKAT language will
      prevent programs from generating these ill-formed predicates. *)

  (*
    10.1.0.0 / 16    10.0.0.0 / 8
    0.0.10.1         0.0.10.0
   *)
  let subset_eq a b =
    (* A partial order on values that should be reflexive, transitive, and
       antisymmetric. This should also satisfy certain properites related to
       [join] and [meet] which will be mentioned along with those functions. *)
    let subset_eq_mask a m b n =
      if m < n
        then false
        else
          Int64.shift_right_logical a (64-n) = Int64.shift_right_logical b (64-n)
    in
    match a, b with
    | Const  a   , Const b
    | Mask(a, 64), Const b -> a = b
    | Pipe   a   , Pipe  b
    | Query  a   , Query b -> a = b
    | Mask     _ , Const _
    | Pipe     _ ,       _
    | Query    _ ,       _
    | _          , Pipe  _
    | _          , Query _ 
    | FastFail _ , _ 
    | _          , FastFail _ -> false
    | Mask(a, m) , Mask(b, n) -> subset_eq_mask a m  b n
    | Const a    , Mask(b, n) -> subset_eq_mask a 64 b n

  let meet ?(tight=false) a b =
    (* Determines the greatest lower bound of two elements, if one exists. This
       operation should be associative, commutative, and idempotent. If [tight]
       is false, then this is the typical meet operation on a lattice. If
       [tight] is true, then the retuned value [r] must in addition satisfy the
       following property:

         ∀x, [subset_eq r x] <=> [subset_eq a x || subset_eq b x || equal r x].

       In other words, any elements related to [r] should do so transitively
       through [a] or [b], or be equal to [r] itself. *)
    let meet_mask a m b n =
      let lt = subset_eq (Mask(a, m)) (Mask(b, n)) in
      let gt = subset_eq (Mask(b, n)) (Mask(a, m)) in
      if lt && gt then
        Some(Mask(a, m))
      else if lt then
        if (not tight) || (m = (n + 1)) then Some(Mask(a, m)) else None
      else if gt then
        if (not tight) || (n = (m + 1)) then Some(Mask(b, n)) else None
      else
        None
    in
    match a, b with
    | Const  a   , Const b
    | Mask(a, 64), Const b -> if a = b then Some(Const a) else None
    | Pipe   a   , Pipe  b -> if a = b then Some(Pipe a) else None
    | Query  a   , Query b -> if a = b then Some(Query a) else None
    | Mask     _ , Const _
    | Pipe     _ ,       _
    | Query    _ ,       _
    | _          , Pipe  _
    | _          , Query _
    | FastFail _ , _ 
    | _          , FastFail _ -> None
    | Mask(a, m) , Mask(b, n) -> meet_mask a m  b n
    | Const a, Mask(b, n)     -> meet_mask a 64 b n


  let join ?(tight=false) a b =
    (* Determines the least upper bound of two elements, if one exists. This
       operation should be associative, commutative, and idempotent. If [tight]
       is false, then this is the typical join operation on a lattice. If
       [tight] is true, then the retuned value [r] must in addition satisfy the
       following property:

         ∀x, [subset_eq x r] <=> [subset_eq x a || subset_eq x b || equal x r].

       In other words, any elements related to [r] should do so transitively
       through [a] or [b], or be equal to [r] itself. *)
    let join_mask a m b n =
      let lt = subset_eq (Mask(a, m)) (Mask(b, n)) in
      let gt = subset_eq (Mask(b, n)) (Mask(a, m)) in
      if lt && gt then
        Some(Mask(a, m))
      else if lt then
        if (not tight) || (n = (m - 1)) then Some(Mask(b, n)) else None
      else if gt then
        if (not tight) || (m = (n - 1)) then Some(Mask(a, m)) else None
      else
        if (not tight) || m = n then
          let x, y = (Mask(a, m - 1), Mask(b, n - 1)) in
          if subset_eq x y && subset_eq y x then Some(x) else None
        else
          None (* XXX(seliopou): complete definition *)
    in
    match a, b with
    | Const  a   , Const b
    | Mask(a, 64), Const b -> if a = b then Some(Const a) else None
    | Pipe   a   , Pipe  b -> if a = b then Some(Pipe a) else None
    | Query  a   , Query b -> if a = b then Some(Query a) else None
    | Mask     _ , Const _
    | Pipe     _ ,       _
    | Query    _ ,       _
    | _          , Pipe  _
    | _          , Query _
    | FastFail _ , _ 
    | _          , FastFail _ -> None
    | Mask(a, m) , Mask(b, n) -> join_mask a m  b n
    | Const a, Mask(b, n)     -> join_mask a 64 b n

  let hash = Hashtbl.hash

  let compare x y = match (x, y) with
    | Const a, Mask (b, 64)
    | Mask (a, 64), Const b
    | Const a, Const b -> Pervasives.compare a b
    | Const _ , _ -> -1
    | _, Const _ -> 1
    | Mask(a, m) , Mask(b, n) ->
      let shift = 64 - min m n in
      (match Pervasives.compare (Int64.shift_right a shift) (Int64.shift_right b shift) with
       | 0 -> Pervasives.compare n m
       | c -> c)
    | Mask _, _ -> -1
    | _, Mask _ -> 1
    | FastFail _, _ -> -1
    | _, FastFail _ -> 1
    | _ -> Pervasives.compare x y

  let to_string = function
    | Const(a)   -> Printf.sprintf "Const(%Lu)" a
    | Mask(a, m) -> Printf.sprintf "Mask(%Lu, %d)" a m
    | Pipe(p) -> Printf.sprintf "Pipe(%s)" p
    | Query(p) -> Printf.sprintf "Query(%s)" p
    | FastFail(p_lst) -> Printf.sprintf "FastFail(%s)" (Frenetic_NetKAT.string_of_fastfail p_lst)

  let of_int   t = Const (Int64.of_int   t)
  let of_int32 t = Const (Int64.of_int32 t)
  let of_int64 t = Const t
  let to_int_exn = function
    | Const k -> Int64.to_int_exn k
    | _ -> assert false
end

exception FieldValue_mismatch of Field.t * Value.t
exception Non_local


(* Packet patterns.

   This module contains operations related to the deicsion variables of the
   diagram used by the compiler, including functions to convert to and from the
   [header_value], building up flow tables. *)
module Pattern = struct
  type t = Field.t * Value.t

  let compare a b =
    let c = Field.compare (fst a) (fst b) in
    if c <> 0 then c else Value.compare (snd a) (snd b)

  let to_string (f, v) =
    Printf.sprintf "%s = %s" (Field.to_string f) (Value.to_string v)

  let to_int = Int64.to_int_exn
  let to_int32 = Int64.to_int32_exn

  module NetKAT = Frenetic_NetKAT

  let of_hv hv =
    let open NetKAT in
    match hv with
    | Switch sw_id -> (Field.Switch, Value.(Const sw_id))
    | Location(Physical p) -> (Field.Location, Value.of_int32 p)
    (* TODO(grouptable): value hack *)
    | Location(FastFail p_lst) -> (Field.Location, Value.(FastFail p_lst))
    | Location(Pipe p)  -> (Field.Location, Value.(Pipe p))
    | Location(Query p) -> (Field.Location, Value.(Query p))
    | EthSrc(dlAddr) -> (Field.EthSrc, Value.(Const dlAddr))
    | EthDst(dlAddr) -> (Field.EthDst, Value.(Const dlAddr))
    | Vlan(vlan) -> (Field.Vlan, Value.of_int vlan)
    | VlanPcp(vlanPcp) -> (Field.VlanPcp, Value.of_int vlanPcp)
    | VSwitch(vsw_id) -> (Field.VSwitch, Value.(Const vsw_id))
    | VPort(vpt) ->  (Field.VPort, Value.(Const vpt))
    | EthType(dlTyp) -> (Field.EthType, Value.of_int dlTyp)
    | IPProto(nwProto) -> (Field.IPProto, Value.of_int nwProto)
    | IP4Src(nwAddr, mask) ->
      (Field.IP4Src, Value.(Mask(Int64.of_int32 nwAddr, 32 + (Int32.to_int_exn mask))))
    | IP4Dst(nwAddr, mask) ->
      (Field.IP4Dst, Value.(Mask(Int64.of_int32 nwAddr, 32 + (Int32.to_int_exn mask))))
    | TCPSrcPort(tpPort) -> (Field.TCPSrcPort, Value.of_int tpPort)
    | TCPDstPort(tpPort) -> (Field.TCPDstPort, Value.of_int tpPort)
    | VFabric(vfab) -> (Field.VFabric, Value.(Const vfab))

  let to_hv (f, v) =
    let open Field in
    let open Value in
    match f, v with
    | (Switch  , Const sw) -> NetKAT.Switch sw
    | (Location, Const p) -> NetKAT.(Location (Physical (to_int32 p)))
    | (Location, Pipe  p) -> NetKAT.(Location (Pipe p))
    | (Location, Query q) -> NetKAT.(Location (Query q))
    | (EthSrc  , Const dlAddr) -> NetKAT.(EthSrc dlAddr)
    | (EthDst  , Const dlAddr) -> NetKAT.(EthDst dlAddr)
    | (Vlan    , Const vlan) -> NetKAT.(Vlan(to_int vlan))
    | (VlanPcp , Const vlanPcp) -> NetKAT.(VlanPcp (to_int vlanPcp))
    | (VSwitch  , Const vsw) -> NetKAT.VSwitch vsw
    | (VPort  , Const vpt) -> NetKAT.VPort vpt
    | (EthType , Const dlTyp) -> NetKAT.(EthType (to_int dlTyp))
    | (IPProto , Const nwProto) -> NetKAT.(IPProto (to_int nwProto))
    | (IP4Src  , Mask(nwAddr, mask)) -> NetKAT.(IP4Src(to_int32 nwAddr, Int32.of_int_exn (mask - 32)))
    | (IP4Src  , Const nwAddr) -> NetKAT.(IP4Src(to_int32 nwAddr, 32l))
    | (IP4Dst  , Mask(nwAddr, mask)) -> NetKAT.(IP4Dst(to_int32 nwAddr, Int32.of_int_exn (mask - 32)))
    | (IP4Dst  , Const nwAddr) -> NetKAT.(IP4Dst(to_int32 nwAddr, 32l))
    | (TCPSrcPort, Const tpPort) -> NetKAT.(TCPSrcPort(to_int tpPort))
    | (TCPDstPort, Const tpPort) -> NetKAT.(TCPDstPort(to_int tpPort))
    | (VFabric, Const vfab) -> NetKAT.VFabric vfab
    | _, _ -> raise (FieldValue_mismatch(f, v))

  let to_pred (f, v) =
    Frenetic_NetKAT.Test (to_hv (f, v))

  let to_sdn (f, v) : SDN.Pattern.t -> SDN.Pattern.t =
    (* Converts a [Pattern.t] into a function that will modify a [SDN.Pattern.t]
       to check the condition represented by the [Pattern.t]. *)
    let open Field in
    let open Value in
    match f, v with
    | (Switch, Const _) | (VSwitch, Const _) | (VPort, Const _)  -> assert false
    | (VFabric, Const _) -> assert false 
    | (Location, Const p) -> fun pat ->
      { pat with SDN.Pattern.inPort = Some(to_int32 p) }
    | (EthSrc, Const dlAddr) -> fun pat ->
      { pat with SDN.Pattern.dlSrc = Some(dlAddr) }
    | (EthDst, Const dlAddr) -> fun pat ->
      { pat with SDN.Pattern.dlDst = Some(dlAddr) }
    | (Vlan    , Const vlan) -> fun pat ->
      { pat with SDN.Pattern.dlVlan = Some(to_int vlan) }
    | (VlanPcp , Const vlanPcp) -> fun pat ->
      { pat with SDN.Pattern.dlVlanPcp = Some(to_int vlanPcp) }
    | (EthType, Const dlTyp) -> fun pat ->
      { pat with SDN.Pattern.dlTyp = Some(to_int dlTyp) }
    | (IPProto , Const nwProto) -> fun pat ->
      { pat with SDN.Pattern.nwProto = Some(to_int nwProto) }
    | (IP4Src  , Mask(nwAddr, mask)) -> fun pat ->
      { pat with SDN.Pattern.nwSrc =
          Some(to_int32 nwAddr, Int32.of_int_exn (mask - 32)) }
    | (IP4Src  , Const nwAddr) -> fun pat ->
      { pat with SDN.Pattern.nwSrc = Some(to_int32 nwAddr, 0l) }
    | (IP4Dst  , Mask(nwAddr, mask)) -> fun pat ->
      { pat with SDN.Pattern.nwDst =
          Some(to_int32 nwAddr, Int32.of_int_exn (mask - 32)) }
    | (IP4Dst  , Const nwAddr) -> fun pat ->
      { pat with SDN.Pattern.nwDst = Some(to_int32 nwAddr, 0l) }
    | (TCPSrcPort, Const tpPort) -> fun pat ->
      { pat with SDN.Pattern.tpSrc = Some(to_int tpPort) }
    | (TCPDstPort, Const tpPort) -> fun pat ->
      { pat with SDN.Pattern.tpDst = Some(to_int tpPort) }
    | _, _ -> raise (FieldValue_mismatch(f, v))

end

(* Packet actions

   This module impelements packet actions for NetKAT. They are modeled as a set
   of maps from fields to values/continuations. The inner maps represent a sequential
   composition of field modifications. The outer set represents a parallel
   composition of sequential compositions. *)
module Action = struct

  type field_or_cont =
    | F of Field.t
    | K
  with sexp

  let compare_field_or_cont x y =
    match x,y with
    | F f1, F f2 -> Field.compare f1 f2
    | K, K -> 0
    | F _, K -> 1
    | K, F _ -> -1

  module Seq = struct
    include Map.Make(struct
      type t = field_or_cont with sexp
      let compare = compare_field_or_cont
    end)

    let fold_fields seq ?(pc = None) ~init ~f =
      fold seq ~init ~f:(fun ~key ~data acc -> match key with
        | F key -> f ~key ~data acc
        | _ -> 
	   begin 
	     match pc with 
	     | Some key -> f ~key ~data acc
	     | None -> acc 
	   end)

    let equal_mod_k s1 s2 = equal (=) (remove s1 K) (remove s2 K)

    let to_hvs seq =
      seq |> to_alist |> List.filter_map ~f:(function (F f,v) -> Some (f,v) | _ -> None)
  end

  module Par = struct
    include Set.Make(struct
    type t = Value.t Seq.t with sexp
    let compare = Seq.compare_direct Value.compare
    end)

    let to_hvs par =
      fold par ~init:[] ~f:(fun acc seq -> Seq.to_hvs seq @ acc)
  end

  type t = Par.t with sexp

  let one = Par.singleton Seq.empty
  let zero = Par.empty

  let sum (a:t) (b:t) : t =
    (* This implements parallel composition specifically for NetKAT
       modifications. *)
    if Par.is_empty a then b            (* 0 + p = p *)
    else if Par.is_empty b then a       (* p + 0 = p *)
    else Par.union a b

  let prod (a:t) (b:t) : t =
    (* This implements sequential composition specifically for NetKAT
       modifications and makes use of NetKAT laws to simplify results.*)
    if Par.is_empty a then zero         (* 0; p == 0 *)
    else if Par.is_empty b then zero    (* p; 0 == 0 *)
    else if Par.equal a one then b      (* 1; p == p *)
    else if Par.equal b one then a      (* p; 1 == p *)
    else
      Par.fold a ~init:zero ~f:(fun acc seq1 ->
        (* cannot implement sequential composition of this kind here *)
        let _ = assert (match Seq.find seq1 K with None -> true | _ -> false) in        
        let r = Par.map b ~f:(fun seq2 ->
          (* Favor modifications to the right *)
          Seq.merge seq1 seq2 ~f:(fun ~key m ->
            match m with | `Both(_, v) | `Left v | `Right v -> Some(v)))
        in
        Par.union acc r)

  let negate t : t =
    (* This implements negation for the [zero] and [one] actions. Any
       non-[zero] action will be mapped to [zero] by this function. *)
    if compare t zero = 0 then one else zero

  let get_queries (t : t) : string list =
    Par.fold t ~init:[] ~f:(fun queries seq ->
      match Seq.find seq (F Location) with
      | Some (Query str) -> str :: queries
      | _ -> queries)

<<<<<<< HEAD
  let to_sdn ?(pc = None) ?(in_port:Int64.t option) (t:t) : SDN.par =
=======
  let to_sdn (in_port : Int64.t option) (group_tbl : Frenetic_GroupTable0x04.t option)  
    (t:t) : SDN.par =
>>>>>>> 68aed4b6
    (* Convert a NetKAT action to an SDN action. At the moment this function
       assumes that fields are assigned to proper bitwidth integers, and does
       no validation along those lines. If the input is derived from a NetKAT
       surface syntax program, then this assumption likely holds. *)
    let to_int = Int64.to_int_exn in
    let to_int32 = Int64.to_int32_exn in
    let t = Par.filter_map t ~f:(fun seq ->
      (* Queries are equivalent to drop, so remove any [Seq.t]'s from the
       * [Par.t] that set the location to a query.
       *
       * Pipe locations are no longer relevant to compilation, so rewrite all
       * all of them to the empty string. This will allow multiple singleton
       * [Seq.t]'s of port location assignments in a [Par.t] to be collapsed
       * into into one. *)
      match Seq.find seq (F Field.Location) with
      | Some(Value.Query _) -> None
      | Some(Value.Pipe  _) -> Some(Seq.add seq (F Field.Location) (Value.Pipe ""))
      | _                   -> Some(seq))
    in
    let to_port p = match in_port with
      | Some(p') when p = p' -> SDN.InPort
      | _                    -> SDN.(Physical(to_int32 p))
    in
    Par.fold t ~init:[] ~f:(fun acc seq ->
      let open Field in
      let open Value in
      let init =
        match Seq.find seq (F Location) with
        | None           -> [SDN.(Output(InPort))]
        | Some (Const p) -> [SDN.(Output(to_port p))]
        | Some (Pipe  _) -> [SDN.(Output(Controller 128))]
        | Some (Query _) -> assert false
        | Some (FastFail p_lst) -> 
           (match group_tbl with
            | Some tbl ->
              let gid = Frenetic_GroupTable0x04.add_fastfail_group tbl p_lst
              in [SDN.(FastFail gid)]
            | None -> failwith "No group table provided")
        | Some mask      -> raise (FieldValue_mismatch(Location, mask))
      in
      Seq.fold_fields (Seq.remove seq (F Location)) ~pc ~init ~f:(fun ~key ~data acc ->
        match key, data with
        | Switch  , Const switch -> raise Non_local
        | Switch  , _ -> raise (FieldValue_mismatch(Switch, data))
        | Location, _ -> assert false
        | EthSrc  , Const dlAddr  -> SDN.(Modify(SetEthSrc dlAddr)) :: acc
        | EthDst  , Const dlAddr  -> SDN.(Modify(SetEthDst dlAddr)) :: acc
        | Vlan    , Const vlan    -> SDN.(Modify(SetVlan(Some(to_int vlan)))) :: acc
        | VlanPcp , Const vlanPcp -> SDN.(Modify(SetVlanPcp (to_int vlanPcp))) :: acc
        | VSwitch, Const _ | VPort, Const _ | VFabric, Const _ -> assert false (* JNF: danger, danger *)
        | EthType , Const dlTyp   -> SDN.(Modify(SetEthTyp (to_int dlTyp))) :: acc
        | IPProto , Const nwProto -> SDN.(Modify(SetIPProto (to_int nwProto))) :: acc
        | IP4Src  , Mask (nwAddr, 64)
        | IP4Src  , Const nwAddr   -> SDN.(Modify(SetIP4Src(to_int32 nwAddr))) :: acc
        | IP4Dst  , Mask (nwAddr, 64)
        | IP4Dst  , Const nwAddr   -> SDN.(Modify(SetIP4Dst(to_int32 nwAddr))) :: acc
        | TCPSrcPort, Const tpPort -> SDN.(Modify(SetTCPSrcPort(to_int tpPort))) :: acc
        | TCPDstPort, Const tpPort -> SDN.(Modify(SetTCPDstPort(to_int tpPort))) :: acc
        | _, _ -> raise (FieldValue_mismatch(key, data))
      ) :: acc)

  let demod (f, v) t =
    Par.fold t ~init:zero ~f:(fun acc seq ->
      let seq' = match Seq.find seq (F f) with
        | Some(v')
            when Value.compare v v' = 0 -> Seq.remove seq (F f)
        | _                             -> seq
      in
      sum acc (Par.singleton seq'))

  let to_policy t =
    let open Frenetic_NetKAT in
    Par.fold t ~init:drop ~f:(fun acc seq ->
      let seq' = Seq.fold_fields seq ~pc:None ~init:id ~f:(fun ~key ~data acc ->
        let hv = match Pattern.to_hv (key, data) with
          | IP4Src(nwAddr, 32l) -> IP4Src(nwAddr, 32l)
          | IP4Dst(nwAddr, 32l) -> IP4Dst(nwAddr, 32l)
          | IP4Src _ | IP4Dst _ -> raise (FieldValue_mismatch(key, data))
          | hv -> hv
        in
        Frenetic_NetKAT_Optimize.mk_seq (Mod(hv)) acc)
      in
      Frenetic_NetKAT_Optimize.mk_union seq' acc)

  let iter_fv t ~f =
    Par.iter t ~f:(fun seq ->
      Seq.iter seq ~f:(fun ~key ~data -> match key with
        | F key -> f key data
        | _ -> ()))

  (* TODO(jnf): why is this imperative?! *)
  let pipes t =
    let module S = Frenetic_Util.StringSet in
    let s = ref S.empty in
    iter_fv t ~f:(fun key data ->
      match key, data with
      | Field.Location, Value.Pipe q -> s := S.add !s q
      | _, _ -> ());
    !s

  let queries t =
    let module S = Frenetic_Util.StringSet in
    let s = ref S.empty in
    iter_fv t ~f:(fun key data ->
      match key, data with
      | Field.Location, Value.Query q -> s := S.add !s q
      | _, _ -> ());
    S.to_list !s

  let hash t =
    (* XXX(seliopou): Hashtbl.hash does not work because the same set can have
     * multiple representations. Pick a better hash function. *)
    Hashtbl.hash (List.map (Par.to_list t) ~f:(fun seq -> Seq.to_alist seq))

  let compare =
    Par.compare

  let size =
    Par.fold ~init:0 ~f:(fun acc seq -> acc + (Seq.length seq))

  let to_string t =
    let par = to_sdn None None t in
    Printf.sprintf "[%s]" (SDN.string_of_par par)

end

module FDK = struct

  include Frenetic_Vlr.Make(Field)(Value)(Action)

  let mk_cont k = mk_leaf Action.(Par.singleton (Seq.singleton K (Value.of_int k)))

  let conts fdk =
    fold
      (fun par ->
        Action.Par.fold par ~init:[] ~f:(fun acc seq ->
          Action.(Seq.find seq K) :: acc)
        |> List.filter_opt)
      (fun _ t f -> t @ f)
      fdk
    |> List.map ~f:Value.to_int_exn
    |> List.dedup

end<|MERGE_RESOLUTION|>--- conflicted
+++ resolved
@@ -542,12 +542,10 @@
       | Some (Query str) -> str :: queries
       | _ -> queries)
 
-<<<<<<< HEAD
-  let to_sdn ?(pc = None) ?(in_port:Int64.t option) (t:t) : SDN.par =
-=======
+  (*let to_sdn ?(pc = None) ?(in_port:Int64.t option) (t:t) : SDN.par = *)
   let to_sdn (in_port : Int64.t option) (group_tbl : Frenetic_GroupTable0x04.t option)  
     (t:t) : SDN.par =
->>>>>>> 68aed4b6
+
     (* Convert a NetKAT action to an SDN action. At the moment this function
        assumes that fields are assigned to proper bitwidth integers, and does
        no validation along those lines. If the input is derived from a NetKAT
