open Core.Std

(** The signature for a type that can be compared and hashed *)
module type HashCmp = sig
  include Hashtbl.Key

  val to_string : t -> string
  (** [to_string t] returns a string representation of the value. *)
end

(** The signature for a type that has a lattice structure. *)
module type Lattice = sig
  include HashCmp

  val subset_eq : t -> t -> bool
  (** [subset_eq a b] returns [true] if [a] and [b] in the partial ordering of
      the lattice. This relation should be reflexive, transitive, and
      antisymmetric. *)

  val meet : ?tight:bool -> t -> t -> t option
  (** [meet ~tight a b] returns the greatest lower bound of the elements [a]
      and [b], if one exists. This operation should be associative, commutative,
      and idempotent. If the optional argument [tight] is set to [true], then
      the result [c] should satisfy the additional property:

          ∀x, [subset_eq c x] <=> [subset_eq a x || subset_eq b x || equal c x].

      In other words, elements related to the greatest lower bound should be
      related transitively through [a] and [b], or be equal to the greatest
      lower bound itself. *)

  val join : ?tight:bool -> t -> t -> t option
  (** [join ~tight a b] returns the least upper bound of the elements [a] and
      [b], if one exists. This operation should be associative, commutative, and
      idempotent. If the optional argument [tight] is set to [true], then the
      result [c] should satisfy the additional property:

          ∀x, [subset_eq x c] <=> [subset_eq x a || subset_eq x b || equal x c].

      In other words, elements related to the least upper bound should be
      related transitively through [a] and [b], or be equal to the least upper
      bound itself. *)

end

(** The type for a result that has a semi-ring structure *)
module type Result = sig
  include HashCmp

  val sum : t -> t -> t
  (** An associative and commutative binary operation over the type [t]. The
      following should hold:

      {ul
      {- [sum a (sum b c)] = [sum (sum a b) c].}
      {- [sum a b] = [sum b a].}} *)

  val prod : t -> t -> t
  (** An associative binary operation over the type [t]. The following should
      hold:

      {ul
      {- [prod a (prod b c)] = [prod (prod a b) c]. }
      {- [prod a (sum b c)] = [sum (prod a b) (prod a c)].}} *)

  val one : t
  (** The identity for the [prod] operation. The following should hold:

      {ul
      {- [prod one t] = [t].}
      {- [prod t one] = [t].}}

      As an example, if [t] where the type [bool] and [prod] and [sum] were [&&]
      and [||], respectively, then [one] should be the value [true]. *)

  val zero : t
  (** The identity for the [sum] operation. The following should hold:

      {ul
      {- [sum zero t] = [t].}
      {- [sum t zero] = [t].}
      {- [prod zero t] = [zero].}
      {- [prod t zero] = [zero].}}

      As an example, if [t] where the type [bool] and [prod] and [sum] were [&&]
      and [||], respectively, then [zero] should be the value [false]. *)
end

(** Variable-Lattice-Result

    This module implements a variant of a binary decision diagrams. Rather than
    representing boolean-valued functions over boolean variables, this data
    structure represents functions that take on values in a semi-ring, and whose
    variables are assigned values from a lattice, i.e., that are partially
    ordered. *)
module Make(V:HashCmp)(L:Lattice)(R:Result) : sig

  type t = private int
  (** The type of a decision diagram *)

  type v = V.t * L.t
  (** The type of a variable in the decision diagram. *)

  type r = R.t
  (** The type of the result of a decision diagram *)

  type d
    = private
    | Leaf of r
    | Branch of v * t * t

  module Tbl : Hashtbl.S with type key = t
  module BinTbl : Hashtbl.S with type key = (t * t)

  val get : d -> t
  val unget : t -> d
  val get_uid : t -> int (* get_uid t is equivalent to (t : t :> int) *)
  val mk_branch : v -> t -> t -> t
  val mk_leaf : r -> t
  val drop : t (* zero *)
  val id : t (* one *)

  val const : r -> t
  (** [const r] creates a constant diagram out of [r]. *)

  val atom : v -> r -> r -> t
  (** [atom v t f] creates a diagram that checks the variable assignment
      [v] holds and returns the result [t] if it does hold, and the result [f]
      otherwise. *)

  val restrict : v list -> t -> t
  (** [restrict vs t] returns a diagram derived from [t] and that agrees with
      [t] when every variable assignment [v] in [vs] is true. This will eliminate
      the variables in [vs] from the diagram, if present.

      This function assumes that a variable will only appear once in the list of
      variable assignments. If the list assigns multiple values to a variable,
      then the behavior is unspecified. *)

<<<<<<< HEAD
  val peek : t -> r option
  (** [peek t] check if the diagram is a leaf node. If it is, it will return
      the value at the leaf, and [None] otherwise.

      [peek], combined with {!restrict} are useful when extracting information
      from a diagram. Through multiple applications of [restrict] the programmer
      can attempt to reduce the diagram to a value, and then use [peek] to
      extract that value. *)

  val apply : (r -> r -> r) -> r -> cache:((t*t, t) Hashtbl.t) -> t -> t -> t
=======
  (* val apply : (r -> r -> r) -> bool -> bool -> r -> t -> t -> t *)
>>>>>>> 600dda10

  val sum : t -> t -> t
  (** [sum a b] returns the disjunction of the two diagrams. The [sum]
      operation on the [r] type is used to combine leaf nodes. *)

  val prod : t -> t -> t
  (** [prod a b] returns the conjunction of the two diagrams. The [prod]
      operation on the [r] type is used to combine leaf nodes. *)

  val cond : v -> t -> t -> t

  val map : (r -> t) -> (v -> t -> t -> t) -> t -> t
  (** [map f h t] traverses t in post order and first maps the leaves using
      f, and then the internal nodes using h, producing a modified diagram. *)

  val dp_map : (r -> t) -> (v -> t -> t -> t) -> t
             -> find_or_add:(t -> default:(unit -> t) -> t)
             -> t
  (** [dp_map f h cache t] is equal to [map f h t], but uses [cache] for memoization *)

  val map_r : (r -> r) -> t -> t
  (** [map_r f t] returns a diagram with the same structure but whose leaf
      nodes have been modified according the function [f].

      This function can be used as a general form of negation. For example, if
      the [r] type were [bool], one could implement negation in the following
      way:

          [let neg = map_r (fun r -> not r)] *)

  val fold
    :  (r -> 'a)
    -> (v -> 'a -> 'a -> 'a)
    -> t
    -> 'a
  (** [fold f g t] traverses the diagram, replacing leaf nodes with
      applications of [f] to the values that they hold, and branches on
      variables with applications of [g]. *)

  val equal : t -> t -> bool
  (** [equal a b] returns whether or not the two diagrams are structurally
      equal.

      If two diagrams are structurally equal, then they represent the
      same combinatorial object. However, if two diagrams are not equal, they
      still may represent the same combinatorial object. Whether or not this is
      the case depends on they behavior of the type [v]. *)

  val compare : t -> t -> int

  val to_string : t -> string
  (** [to_string t] returns a string representation of the diagram. *)

  val clear_cache : preserve:Int.Set.t -> unit
  (** [clear_cache ()] clears the internal cache of diagrams. *)

  val compressed_size : t -> int
  val uncompressed_size : t -> int

  val to_dot : t -> string
  (** [to_dot t] returns a string representation of the diagram using the DOT
      graph description language. The result of this function can be rendered
      using Graphviz or any other program that supports the DOT language. *)

  val refs : t -> Int.Set.t

end<|MERGE_RESOLUTION|>--- conflicted
+++ resolved
@@ -136,21 +136,6 @@
       This function assumes that a variable will only appear once in the list of
       variable assignments. If the list assigns multiple values to a variable,
       then the behavior is unspecified. *)
-
-<<<<<<< HEAD
-  val peek : t -> r option
-  (** [peek t] check if the diagram is a leaf node. If it is, it will return
-      the value at the leaf, and [None] otherwise.
-
-      [peek], combined with {!restrict} are useful when extracting information
-      from a diagram. Through multiple applications of [restrict] the programmer
-      can attempt to reduce the diagram to a value, and then use [peek] to
-      extract that value. *)
-
-  val apply : (r -> r -> r) -> r -> cache:((t*t, t) Hashtbl.t) -> t -> t -> t
-=======
-  (* val apply : (r -> r -> r) -> bool -> bool -> r -> t -> t -> t *)
->>>>>>> 600dda10
 
   val sum : t -> t -> t
   (** [sum a b] returns the disjunction of the two diagrams. The [sum]
