--- conflicted
+++ resolved
@@ -147,13 +147,8 @@
     | "true" | "false" | "switch" | "port" | "vswitch" | "vport" | "vfabric"
     | "vlanId" | "vlanPcp" | "ethTyp" | "ipProto" | "tcpSrcPort" | "tcpDstPort"
     | "ethSrc" | "ethDst" | "ip4Src"| "ip4Dst" | "and" | "or" | "not" | "id"
-<<<<<<< HEAD
     | "drop" | "if" | "then" | "else" | "filter"  | "pipe" | "query" | "channel"
-    | "begin" | "end" ->
-=======
-    | "drop" | "if" | "then" | "else" | "filter"  | "pipe" | "query"
     | "begin" | "end" | "let" | "var" | "in" ->
->>>>>>> c6b04e1c
       KEYWORD (L.latin1_lexeme c.lexbuf)
   | "\"" arbitrary_string_without_dbl_quote "\"" ->
       (* SJS: this looks like an off-by-one bug... *)
