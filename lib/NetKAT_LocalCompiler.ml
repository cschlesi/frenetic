--- conflicted
+++ resolved
@@ -1136,14 +1136,12 @@
 let compile sw p =
   RunTime.compile sw p
 
-<<<<<<< HEAD
 let queries t =
   Local.queries t
 
 let to_policy =
   Local.to_policy
 
-=======
 let cheap_fall_through t = 
   let open SDN_Types in 
   match List.rev t with 
@@ -1154,7 +1152,6 @@
     loop rest 
   | _ -> t 
     
->>>>>>> ebe70c64
 let to_table ?(optimize_fall_through=false) t =
   cheap_fall_through 
     (Local_Optimize.remove_shadowed_rules
