--- conflicted
+++ resolved
@@ -10,21 +10,12 @@
   (i.e. policy containing links) is encountered *)
 exception Non_local
 
-<<<<<<< HEAD
-type switchId = Frenetic_OpenFlow.switchId [@@deriving sexp, yojson]
-type portId = Frenetic_OpenFlow.portId [@@deriving sexp, yojson]
+type switchId = Frenetic_OpenFlow.switchId [@@deriving sexp, compare, eq, yojson]
+type portId = Frenetic_OpenFlow.portId [@@deriving sexp, compare, eq, yojson]
 type payload = Frenetic_OpenFlow.payload [@@deriving sexp]
-type vswitchId = int64 [@encoding `string] [@@deriving sexp, yojson]
-type vportId = int64 [@encoding `string] [@@deriving sexp, yojson]
-type vfabricId = int64 [@encoding `string] [@@deriving sexp, yojson]
-=======
-type switchId = Frenetic_OpenFlow.switchId [@@deriving sexp, compare, eq]
-type portId = Frenetic_OpenFlow.portId [@@deriving sexp, compare, eq]
-type payload = Frenetic_OpenFlow.payload [@@deriving sexp]
-type vswitchId = int64 [@@deriving sexp, compare, eq]
-type vportId = int64 [@@deriving sexp, compare, eq]
-type vfabricId = int64 [@@deriving sexp, compare, eq]
->>>>>>> 599df6e8
+type vswitchId = int64 [@@deriving sexp, compare, eq, yojson]
+type vportId = int64 [@@deriving sexp, compare, eq, yojson]
+type vfabricId = int64 [@@deriving sexp, compare, eq, yojson]
 
 (** {2 Headers} *)
 
@@ -33,8 +24,7 @@
   | FastFail of int32 list
   | Pipe of string
   | Query of string
-<<<<<<< HEAD
-  [@@deriving sexp, yojson]
+  [@@deriving sexp, compare, yojson]
 
 type ip = nwAddr * int32 [@@deriving sexp]
 
@@ -55,9 +45,6 @@
       | x -> x |> to_int |> Int32.of_int_exn in
     `Ok (addr, mask)
   with e -> `Error (Exn.to_string e)
-=======
-  [@@deriving sexp, compare]
->>>>>>> 599df6e8
 
 type header_val =
   | Switch of switchId
