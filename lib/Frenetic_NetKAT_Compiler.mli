open Core.Std
open Frenetic_NetKAT
open Frenetic_NetKAT_Semantics
open Frenetic_OpenFlow

module Field = Frenetic_Fdd.Field
module Value = Frenetic_Fdd.Value
module Action = Frenetic_Fdd.Action
module Par = Action.Par
module Seq = Action.Seq
module FDK : sig
  include module type of Frenetic_Fdd.FDK
  val of_pred : pred -> t
  val of_mod : header_val -> t
  val union : t -> t -> t
  val seq : t -> t -> t
  val star : t -> t
  val of_local_pol : policy -> t
  val dedup : t -> t
end

type order
  = [ `Default
    | `Static of Field.t list
    | `Heuristic ]

<<<<<<< HEAD

type t = FDK.t
=======
type t
>>>>>>> 29ab539b
(** The type of the intermediate compiler representation (FDD). *)

val compare : t -> t -> int
val drop : t
val id : t
val of_pred : pred -> t
val of_mod : header_val -> t

type cache
  = [ `Keep
    | `Empty
    | `Preserve of t ]

type compiler_options = {
    cache_prepare: cache;
    field_order: order;
    remove_tail_drops: bool;
    dedup_flows: bool;
    optimize: bool;
}

(** {2 Compilation} *)

exception Non_local
(** The exception that's thrown when the local compiler is given a policy with a
    [Link] term in it. To compile policies with [Link] terms, invoke global
    compiler. *)

val default_compiler_options : compiler_options

val compile_local : ?options:compiler_options -> policy -> t
(** [compile_local p] returns the intermediate representation of the local policy [p].
    You can generate a flowtable from [t] by passing it to the {!to_table}
    function below.
 *)

val compile_global : policy -> t

val restrict : header_val -> t -> t
(** [restrict hv t] returns the fragment of [t] that applies when the assignment
    [hv] is true. The result will no longer make any reference to the header
    named in [hv]. This is equivalent to traversing the original NetKAT
    syntax tree and replacing all occurrences of [Test(hv)] with [True].

    This function is called by {!to_table} to restrict [t] to the portion that
    should run on a single switch. *)

(** [to_table sw t] returns a flowtable that implements [t] for switch [sw]. *)

val to_table : ?options:compiler_options
            -> ?group_tbl:Frenetic_GroupTable0x04.t -> switchId -> t
            -> flow list
(** [to_table sw t] returns a flowtable that implements [t] for switch [sw]. *)

val to_table' : ?options:compiler_options
             -> ?group_tbl:Frenetic_GroupTable0x04.t -> switchId -> t
             -> (flow * string list) list

(** {2 Composition} *)

val seq : t -> t -> t
(** [seq p q] returns the sequential composotion of the two intermediate
    representations [p] and [q]. The result is semantically equivalent to the
    seqential composition of the two policies from which [p] and [q] were
    derived. *)

val union : t -> t -> t
(** [union p q] returns the parallel composition of the two intermediate
    representations [p] and [q]. The result is semantically equivalent to the
    parallel composition of the two policies from which [p] and [q] were
    derived. *)

val star : t -> t
(** [star p] returns the star of the intermediate representation [p]. The result
    is semantically equivalent to the star of the policy from which [p] was
    derived. *)


(** {2 Utilities} *)

val dedup : t -> t

val pipes : t -> string list
(** [pipes t] returns the list of pipe names that occur in [t]. *)

val queries : t -> (string * pred) list
(** [queries t] returns the list of queries that occur in [t] along with the
    predicates associated with the query. Packet and byte counts of flows that
    match the predicate should count towards its associated query. *)

val equal : t -> t -> bool
(** [equal a b] returns whether or not the two intermediate representations are
    structurally equal.

    If the two representations are structurally equal, then the policies they
    derived from are semantically equivalent. However, if the two
    representations are not equal, the policies they were derived from may still
    be semantically equivalent. *)

val size : t -> int
(** [size t] returns the size of [t]. *)

(* compressed_size / uncompressed_size *)
val compression_ratio : t -> int * int

val to_local_pol : t -> policy
(** [to_local_pol t] returns a NetKAT policy that is semantically equivalent to
    [t]. If was generated from compiling a policy [p], it is not guarateed that
    [to_local_pol t] will be identical to [p]. *)

val to_string : t -> string
(** [to_string t] returns a string representation of [t]. This will be a
    representation of the Vlr diagram from the tdk package. *)

(** {2 Interpreter} *)

val eval : packet -> t -> PacketSet.t
(** [eval pkt t] returns a [PacketSet.t] that is the result of the packet [pkt]
    being run through the policy represented by [t]. *)

val eval_pipes : packet -> t -> (string * packet) list * (string * packet) list * packet list
(** [eval_pipes pkt t] returns the result of running the packet [pkt] through
    the policy represented by [t], with packets grouped according to the type of
    location to which the policy assigns them. The result is a triple whose
    first component is a list of packets and corresponding pipe location, whose
    second is a list of packets and corresponding query location, and whose
    third is a list of packets that are at physical locations. *)

val to_dotfile : t -> string -> unit

val field_order_from_string : string -> order

val field_order_to_string : order -> string

(** [options_from_json_string s] returns a compiler_options type suitable.  Mostly for HTTP servers *)
val options_from_json_string : string -> compiler_options

val options_to_json_string : compiler_options -> string

(* multitable support *)

(* Each list of fields represents the fields one flow table can match on *)
type flow_layout = Field.t list list with sexp

(* Each flow table row has a table location, and a meta value on that table *)
type tableId = int with sexp
type metaId = int with sexp
type flowId = tableId * metaId with sexp

(* OpenFlow 1.3+ instruction types *)
type instruction =
  [ `Action of Frenetic_OpenFlow.group
  | `GotoTable of flowId ]
with sexp

(* A flow table row, with multitable support. If goto has a Some value
 * then the 0x04 row instruction is GotoTable. *)
type multitable_flow = {
  pattern      : Frenetic_OpenFlow.Pattern.t;
  cookie       : int64;
  idle_timeout : Frenetic_OpenFlow.timeout;
  hard_timeout : Frenetic_OpenFlow.timeout;
  instruction  : instruction;
  flowId       : flowId;
} with sexp

val layout_to_string : flow_layout -> string

(* Produce a list of flow table entries for a multitable setup *)
val to_multitable : switchId -> flow_layout -> t -> (multitable_flow list * Frenetic_GroupTable0x04.t)<|MERGE_RESOLUTION|>--- conflicted
+++ resolved
@@ -24,12 +24,7 @@
     | `Static of Field.t list
     | `Heuristic ]
 
-<<<<<<< HEAD
-
-type t = FDK.t
-=======
 type t
->>>>>>> 29ab539b
 (** The type of the intermediate compiler representation (FDD). *)
 
 val compare : t -> t -> int
