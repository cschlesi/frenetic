module AL = SDN_Types
module Core = OpenFlow0x04_Core
module Msg = OpenFlow0x04.Message


exception Invalid_port of int32

let from_portId (pport_id : AL.portId) : Core.portId =
  if pport_id > 0xffffff00l then (* pport_id <= OFPP_MAX *)
    raise (Invalid_port pport_id)
  else
    pport_id

let to_payload (pay : Core.payload) : AL.payload =
  let open Core in
  match pay with
    | Buffered (buf_id, ct) ->
      AL.Buffered (buf_id, ct)
    | NotBuffered ct ->
      AL.NotBuffered ct
  
let from_payload (pay : AL.payload) : Core.payload =
  let open SDN_Types in
  match pay with
    | Buffered (buf_id, bytes) ->
      Core.Buffered (buf_id, bytes)
    | NotBuffered bytes -> Core.NotBuffered bytes
      
let to_reason (reason : Core.packetInReason) : AL.packetInReason =
  let open Core in
  match reason with
    | ExplicitSend -> AL.ExplicitSend
    | NoMatch -> AL.NoMatch
      
let to_packetIn (pktIn : Core.packetIn) : AL.pktIn =
  let open Core in
  let get_port = 
    List.fold_left (fun acc x -> match x with
      | OxmInPort p -> p
      | _ -> acc) Int32.zero
  in
  match pktIn with
    | { pi_payload; pi_total_len; pi_ofp_match; pi_reason } ->
      (to_payload pi_payload, pi_total_len, get_port pi_ofp_match, to_reason pi_reason)

let from_pattern (pat : AL.Pattern.t) : Core.oxmMatch * Core.portId option =
  let v_to_m = Core.val_to_mask in
  let vt_to_m (v,m) =
    let r = Core.val_to_mask v in
    {r with Core.m_mask = Some m} in
  (Core_kernel.Core_list.filter_opt
    [ Misc.map_option (fun x -> Core.OxmEthSrc (v_to_m x)) pat.AL.Pattern.dlSrc
    ; Misc.map_option (fun x -> Core.OxmEthDst (v_to_m x)) pat.AL.Pattern.dlDst
    ; Misc.map_option (fun x -> Core.OxmEthType x) pat.AL.Pattern.dlTyp
    ; Misc.map_option (fun x -> match x with
        | -1 ->
          Core.OxmVlanVId { Core.m_value = 0x1000; Core.m_mask = Some 0x1000 }
        | 0xffff ->
          Core.OxmVlanVId (v_to_m 0)
        | _ ->
          Core.OxmVlanVId (v_to_m x))
<<<<<<< HEAD
      pat.AL.dlVlan
    ; Misc.map_option (fun x -> Core.OxmVlanPcp x) pat.AL.dlVlanPcp
    ; Misc.map_option (fun x -> Core.OxmIP4Src (vt_to_m x)) pat.AL.nwSrc
    ; Misc.map_option (fun x -> Core.OxmIP4Dst (vt_to_m x)) pat.AL.nwDst
    ; Misc.map_option (fun x -> Core.OxmIPProto x) pat.AL.nwProto
    ; Misc.map_option (fun x -> Core.OxmTCPSrc (v_to_m x)) pat.AL.tpSrc
    ; Misc.map_option (fun x -> Core.OxmTCPDst (v_to_m x)) pat.AL.tpDst
    ; Misc.map_option (fun x -> Core.OxmInPort x) pat.AL.inPort
    ], pat.AL.inPort)
=======
      pat.AL.Pattern.dlVlan
    ; Misc.map_option (fun x -> Core.OxmVlanPcp x) pat.AL.Pattern.dlVlanPcp
    ; Misc.map_option (fun x -> Core.OxmIP4Src (v_to_m x)) pat.AL.Pattern.nwSrc
    ; Misc.map_option (fun x -> Core.OxmIP4Dst (v_to_m x)) pat.AL.Pattern.nwDst
    ; Misc.map_option (fun x -> Core.OxmIPProto x) pat.AL.Pattern.nwProto
    ; Misc.map_option (fun x -> Core.OxmTCPSrc (v_to_m x)) pat.AL.Pattern.tpSrc
    ; Misc.map_option (fun x -> Core.OxmTCPDst (v_to_m x)) pat.AL.Pattern.tpDst
    ; Misc.map_option (fun x -> Core.OxmInPort x) pat.AL.Pattern.inPort
    ], pat.AL.Pattern.inPort)
>>>>>>> e43fa874

let from_timeout (timeout : AL.timeout) : Core.timeout =
  match timeout with
    | AL.Permanent -> Core.Permanent
    | AL.ExpiresAfter n -> Core.ExpiresAfter n

module Common = HighLevelSwitch_common.Make (struct
  type of_action = Core.action
  type of_portId = Core.portId

  module Mod = ModComposition

  let from_output (inPort : Core.portId option) (pseudoport : AL.pseudoport) =
    let open OpenFlow0x04_Core in
    match pseudoport with
      | AL.InPort ->
        (Mod.none, Output InPort)
      | AL.Table -> (* XXX(seliopou): Maybe table should take the portid *)
        (Mod.none, Output Table)
      | AL.Normal ->
        (Mod.none, Output Normal)
      | AL.Flood ->
        (Mod.none, Output Flood)
      | AL.All ->
        (Mod.none, Output AllPorts)
      | AL.Physical pport_id ->
        let pport_id = from_portId pport_id in
        if Some pport_id = inPort then
          (Mod.none, Output InPort)
        else
          (Mod.none, Output (PhysicalPort pport_id))
      | AL.Controller n ->
        (Mod.none, Output (Controller n))
      | AL.Local ->
        (Mod.none, Output Local)

  let from_action (inPort : Core.portId option) (act : AL.action)
    : Mod.t * Core.action =
    let v_to_m = Core.val_to_mask in
    let open Core in
    match act with
      | AL.Output pseudoport ->
        from_output inPort pseudoport
      | AL.Enqueue(_, _) ->
        raise (Invalid_argument "cannot enqueue")
      | AL.Modify (AL.SetEthSrc n) ->
        (Mod.dlSrc, Core.SetField (OxmEthSrc (v_to_m n)))
      | AL.Modify (AL.SetEthDst n) ->
        (Mod.dlDst , Core.SetField (OxmEthDst (v_to_m n)))
      | AL.Modify (AL.SetVlan vlan) ->
        begin match vlan with
          | None
          | Some(0xffff) ->
            (Mod.dlVlan, Core.PopVlan)
          | Some(-1) ->
            (Mod.dlVlan, Core.PushVlan)
          | Some(n) ->
            let n = VInt.(get_int12 (Int16 n)) in
            let vlan_id = v_to_m (n lor 0x1000) (*OFPVID_PRESENT*) in
            (Mod.dlVlan, Core.SetField (OxmVlanVId vlan_id))
        end
      | AL.Modify (AL.SetVlanPcp pcp) ->
        let pcp = VInt.(get_int4 (Int4 pcp)) in
        (Mod.dlVlanPcp, Core.SetField (OxmVlanPcp pcp))
      (* MJR: This seems silly. OF 1.3 has no such restriction *)
      | AL.Modify (AL.SetEthTyp _) -> raise (Invalid_argument "cannot set Ethernet type")
      | AL.Modify (AL.SetIPProto _) -> raise (Invalid_argument "cannot set IP protocol")
      | AL.Modify (AL.SetIP4Src n) -> (Mod.nwSrc, Core.SetField (OxmIP4Src (v_to_m n)))
      | AL.Modify (AL.SetIP4Dst n) -> (Mod.nwDst, Core.SetField (OxmIP4Dst (v_to_m n)))
      | AL.Modify (AL.SetTCPSrcPort n) -> (Mod.tpSrc, Core.SetField (OxmTCPSrc (v_to_m n)))
      | AL.Modify (AL.SetTCPDstPort n) -> (Mod.tpDst, Core.SetField (OxmTCPDst (v_to_m n)))
  end)

(* calculates the watch port *)
let rec auto_watch_port (actionSequence : Core.actionSequence) (inPort : Core.portId option)
  : Core.portId option = match actionSequence with
  | [] -> None
  | (Core.Output (Core.PhysicalPort n)) :: _ -> Some n
  | (Core.Output Core.InPort) :: _ -> inPort
  | _ :: rest -> auto_watch_port rest inPort

let auto_ff_bucket (inPort : Core.portId option) (par : AL.par) : Core.bucket = 
  let open Core in
  let bu_actions = Common.flatten_par inPort par in
  let bu_watch_port = auto_watch_port bu_actions inPort in
  let bu_watch_group = None in
  let bu_weight = 0 in
  { bu_weight; bu_watch_port; bu_watch_group; bu_actions }
  

let from_group (inPort : Core.portId option) (groupTable : GroupTable0x04.t)
  (act : AL.group) 
  : Core.action list =
  let open SDN_Types in
  match act with
  | [] -> []
  | [par] -> Common.flatten_par inPort par
  | pars ->
    let buckets = List.map (auto_ff_bucket inPort) pars in
    let group_id = GroupTable0x04.add_group groupTable Core.FF buckets in
    [Core.Group group_id]

let from_flow (groupTable : GroupTable0x04.t) (priority : int) (flow : AL.flow) : Core.flowMod = 
  let open AL in
  match flow with
  | { pattern; action; cookie; idle_timeout; hard_timeout } ->
    let pat,inport = from_pattern pattern in
    let open Core in 
    { 
      mfCommand = AddFlow;
      mfOfp_match = pat;
      mfPriority = priority;
      mfInstructions = [Core.ApplyActions (from_group inport groupTable action)];
      mfCookie = Core.val_to_mask cookie;
      mfIdle_timeout = from_timeout idle_timeout;
      mfHard_timeout = from_timeout hard_timeout;
      mfTable_id = 0;
      mfFlags = {
        fmf_send_flow_rem = false; 
        fmf_check_overlap = false;
        fmf_reset_counts = false;
        fmf_no_pkt_counts = false;
        fmf_no_byt_counts = false
      };
      mfBuffer_id = None;
      mfOut_port = None;
      mfOut_group = None
    }

let from_packetOut (pktOut : AL.pktOut) : Core.packetOut =
  let open Core in
  let po_payload, po_port_id, po_actions = pktOut in
  let po_payload = from_payload po_payload in
  let po_port_id = Core_kernel.Option.map po_port_id from_portId in
  let po_actions = Common.flatten_par po_port_id [po_actions] in
  { po_payload; po_port_id; po_actions }

(* Compiler may generate code that pops vlans w/o matching for vlan
   tags. We have to enforce that pop_vlan is only called on vlan tagged
   packets 

   Similarly, we have to push a vlan tag before we set vlan if the
   packet doesn't already have a vlan.
*)
let contains_vlan_pop (act : SDN_Types.group) = 
  let vlan_pop a = match a with
    | AL.Modify (AL.SetVlan None)
    | AL.Modify (AL.SetVlan (Some 0xFFFF)) -> true
    | _ -> false in
  List.exists (List.exists (List.exists vlan_pop)) act

let contains_vlan_mod (act : SDN_Types.group) = 
  let vlan_mod a = match a with
    | AL.Modify (AL.SetVlan None)
    | AL.Modify (AL.SetVlan (Some 0xFFFF)) -> false
    | AL.Modify (AL.SetVlan (Some _)) -> true
    | _ -> false in
  List.exists (List.exists (List.exists vlan_mod)) act

let contains_vlan (pat:AL.Pattern.t) =
  match pat.AL.Pattern.dlVlan with
    | None -> false
    | Some _ -> true

let strip_vlan_pop = List.map (List.map (List.fold_left (fun acc a -> match a with
  | AL.Modify (AL.SetVlan None)
  | AL.Modify (AL.SetVlan (Some 0xFFFF)) -> acc
  | _ -> a :: acc) []))

(* I use set vlan = -1 to signal HighLevelSwitch0x04 for a push_vlan *)
let add_vlan_push = List.map (List.map (List.fold_left (fun acc a -> match a with
  | AL.Modify (AL.SetVlan _) -> AL.Modify (AL.SetVlan (Some (-1))) :: a :: acc
  | _ -> a :: acc) []))

(* I assume that vlan is not both set and popped in the same rule *)
let fix_vlan_in_flow fl =
  let open SDN_Types in
  let open Pattern in
  if contains_vlan_pop fl.action && not (contains_vlan fl.pattern) then
    (* match on vlan_none, then drop the strip_vlan *)
    [ {fl with pattern = { fl.pattern with dlVlan = Some(0xffff) };
              action = strip_vlan_pop fl.action}
    (* match on vlan_any, use the same actions *)
    ; {fl with pattern = { fl.pattern with dlVlan = Some(-1) }}]
  else if contains_vlan_mod fl.action && not (contains_vlan fl.pattern) then
    (* match on vlan_none, then push a vlan tag *)
    [ {fl with pattern = { fl.pattern with dlVlan = Some(0xffff) };
               action = add_vlan_push fl.action}
    (* match on vlan_any, use the same actions *)
    ; {fl with pattern = { fl.pattern with dlVlan = Some(-1) }} ]
  else
    [fl]

let rec fix_vlan_in_table tbl = match tbl with
  | [] -> []
  | fl :: tbl -> fix_vlan_in_flow fl @ fix_vlan_in_table tbl<|MERGE_RESOLUTION|>--- conflicted
+++ resolved
@@ -45,9 +45,6 @@
 
 let from_pattern (pat : AL.Pattern.t) : Core.oxmMatch * Core.portId option =
   let v_to_m = Core.val_to_mask in
-  let vt_to_m (v,m) =
-    let r = Core.val_to_mask v in
-    {r with Core.m_mask = Some m} in
   (Core_kernel.Core_list.filter_opt
     [ Misc.map_option (fun x -> Core.OxmEthSrc (v_to_m x)) pat.AL.Pattern.dlSrc
     ; Misc.map_option (fun x -> Core.OxmEthDst (v_to_m x)) pat.AL.Pattern.dlDst
@@ -59,27 +56,15 @@
           Core.OxmVlanVId (v_to_m 0)
         | _ ->
           Core.OxmVlanVId (v_to_m x))
-<<<<<<< HEAD
-      pat.AL.dlVlan
-    ; Misc.map_option (fun x -> Core.OxmVlanPcp x) pat.AL.dlVlanPcp
-    ; Misc.map_option (fun x -> Core.OxmIP4Src (vt_to_m x)) pat.AL.nwSrc
-    ; Misc.map_option (fun x -> Core.OxmIP4Dst (vt_to_m x)) pat.AL.nwDst
-    ; Misc.map_option (fun x -> Core.OxmIPProto x) pat.AL.nwProto
-    ; Misc.map_option (fun x -> Core.OxmTCPSrc (v_to_m x)) pat.AL.tpSrc
-    ; Misc.map_option (fun x -> Core.OxmTCPDst (v_to_m x)) pat.AL.tpDst
-    ; Misc.map_option (fun x -> Core.OxmInPort x) pat.AL.inPort
-    ], pat.AL.inPort)
-=======
       pat.AL.Pattern.dlVlan
     ; Misc.map_option (fun x -> Core.OxmVlanPcp x) pat.AL.Pattern.dlVlanPcp
-    ; Misc.map_option (fun x -> Core.OxmIP4Src (v_to_m x)) pat.AL.Pattern.nwSrc
-    ; Misc.map_option (fun x -> Core.OxmIP4Dst (v_to_m x)) pat.AL.Pattern.nwDst
+    ; Misc.map_option (fun x -> Core.(OxmIP4Src (ip_to_mask x))) pat.AL.Pattern.nwSrc
+    ; Misc.map_option (fun x -> Core.(OxmIP4Dst (ip_to_mask x))) pat.AL.Pattern.nwDst
     ; Misc.map_option (fun x -> Core.OxmIPProto x) pat.AL.Pattern.nwProto
     ; Misc.map_option (fun x -> Core.OxmTCPSrc (v_to_m x)) pat.AL.Pattern.tpSrc
     ; Misc.map_option (fun x -> Core.OxmTCPDst (v_to_m x)) pat.AL.Pattern.tpDst
     ; Misc.map_option (fun x -> Core.OxmInPort x) pat.AL.Pattern.inPort
     ], pat.AL.Pattern.inPort)
->>>>>>> e43fa874
 
 let from_timeout (timeout : AL.timeout) : Core.timeout =
   match timeout with
