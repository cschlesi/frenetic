open Core.Std
open Frenetic_Fdd
open Frenetic_NetKAT

module Field = Frenetic_Fdd.Field
exception Non_local = Frenetic_NetKAT.Non_local

type order
  = [ `Default
    | `Static of Field.t list
    | `Heuristic ]

module Action = Frenetic_Fdd.Action
module Value = Frenetic_Fdd.Value
module Par = Action.Par
module Seq = Action.Seq


(*==========================================================================*)
(* LOCAL COMPILATION                                                        *)
(*==========================================================================*)

(* the shared intermediate representation of the local & global compiler *)
module FDD = struct

  include FDD

  let of_test hv =
    atom (Pattern.of_hv hv) Action.one Action.zero

  let of_mod hv =
    let k, v = Pattern.of_hv hv in
    const Action.(Par.singleton (Seq.singleton (F k) v))

  let rec of_pred p =
    match p with
    | True      -> id
    | False     -> drop
    | Test(hv)  -> of_test hv
    | And(p, q) -> prod (of_pred p) (of_pred q)
    | Or (p, q) -> sum (of_pred p) (of_pred q)
    | Neg(q)    -> map_r Action.negate (of_pred q)

  let seq_tbl = BinTbl.create ~size:1000 ()

  let clear_cache ~preserve = begin
    BinTbl.clear seq_tbl;
    clear_cache preserve;
  end

  let seq t u =
    match unget u with
    | Leaf _ -> prod t u (* This is an optimization. If [u] is an
                            [Action.Par.t], then it will compose with [t]
                            regardless of however [t] modifies packets. None
                            of the decision variables in [u] need to be
                            removed because there are none. *)
    | Branch _ ->
      dp_map
        (fun par ->
          Action.Par.fold par ~init:drop ~f:(fun acc seq ->
            let u' = restrict (Action.Seq.to_hvs seq) u in
            (sum (prod (const Action.Par.(singleton seq)) u') acc)))
        (fun v t f -> cond v t f)
        ~find_or_add:(fun t -> BinTbl.find_or_add seq_tbl (t,u))
        t

  let union t u = sum t u

  let big_union fdds = List.fold ~init:drop ~f:union fdds

  let star' lhs t =
    let rec loop acc power =
      let power' = seq power t in
      let acc' = union acc power' in
      if equal acc acc'
        then acc
        else loop acc' power'
    in
    loop id lhs

  let star t = star' id t

  let rec of_local_pol_k p k =
    let open Frenetic_NetKAT in
    match p with
    | Filter   p  -> k (of_pred p)
    | Mod      m  -> k (of_mod  m)
    | Union (p, q) -> of_local_pol_k p (fun p' ->
                        of_local_pol_k q (fun q' ->
                          k (union p' q')))
    | Seq (p, q) -> of_local_pol_k p (fun p' ->
                      if FDD.equal p' FDD.drop then
                        k FDD.drop
                      else
                        of_local_pol_k q (fun q' ->
                          k (seq p' q')))
    | Star p -> of_local_pol_k p (fun p' -> k (star p'))
    | Link _ | VLink _ -> raise Non_local

  let rec of_local_pol p = of_local_pol_k p ident

  let to_local_pol =
    fold
      (fun r -> Action.to_policy r)
      (fun v t f ->
        let p = Pattern.to_pred v in
        match t, f with
        | Filter t, Filter f ->
          Frenetic_NetKAT_Optimize.(mk_filter (mk_or (mk_and p t)
                                                 (mk_and (mk_not p) f)))
        | _       , _        ->
          Frenetic_NetKAT_Optimize.(mk_union (mk_seq (mk_filter p) t)
                                      (mk_seq (mk_filter (mk_not p)) f)))

  let dedup fdd =
    let module FS = Set.Make(Field) in
    FDD.map
      (fun par ->
        let mods = Action.Par.to_hvs par in
        let fields = List.map mods ~f:fst |> FS.of_list in
        let harmful = Action.Par.fold par ~init:FS.empty ~f:(fun acc seq ->
          let seq_fields =
            Action.Seq.to_hvs seq |> List.map ~f:fst |> FS.of_list in
          FS.union acc (FS.diff fields seq_fields)) in
        let mods = List.filter mods ~f:(fun (f,_) -> FS.mem harmful f) in
        List.fold mods ~init:(mk_leaf par) ~f:(fun fdd test ->
          cond test (map_r (Action.demod test) fdd) fdd))
      cond
      fdd
end



(** An internal module that implements an interpreter for a [FDD.t]. This
    interpreter uses [FDD.t] operations to find the [Action.t] that should
    apply to the packet. Once that's found, it converts the [Action.t] into a
    NetKAT policy and falls back to the [NetKAT_Semantics] module to process the
    actions and produce the final [PacketSet.t] *)
module Interp = struct
  open Frenetic_NetKAT_Semantics

  let eval_to_action (packet:packet) (t:FDD.t) =
    let hvs = HeadersValues.to_hvs packet.headers in
    let sw  = (Field.Switch, Value.of_int64 packet.switch) in
    let vs  = List.map hvs ~f:Pattern.of_hv in
    match FDD.(unget (restrict (sw :: vs) t)) with
    | Leaf r -> r
    | Branch _ -> assert false

  let eval (p:packet) (t:FDD.t) =
    Frenetic_NetKAT_Semantics.eval p Action.(to_policy (eval_to_action p t))

  let eval_pipes (p:packet) (t:FDD.t) =
    Frenetic_NetKAT_Semantics.eval_pipes p Action.(to_policy (eval_to_action p t))
end

include FDD

type cache
  = [ `Keep
    | `Empty
    | `Preserve of t ]

type compiler_options = {
    cache_prepare: cache;
    field_order: order;
    remove_tail_drops: bool;
    dedup_flows: bool;
    optimize: bool;
}

let default_compiler_options = {
  cache_prepare = `Empty;
  field_order = `Heuristic;
  remove_tail_drops = false;
  dedup_flows = true;
  optimize = true;
}

let prepare_compilation ~options pol = begin
  (match options.cache_prepare with
   | `Keep -> ()
   | `Empty -> FDD.clear_cache ~preserve:Int.Set.empty
   | `Preserve fdd -> FDD.clear_cache ~preserve:(FDD.refs fdd));
  (match options.field_order with
   | `Heuristic -> Field.auto_order pol
   | `Default -> Field.set_order Field.all
   | `Static flds -> Field.set_order flds)
end

let compile_local ?(options=default_compiler_options) pol =
  prepare_compilation ~options pol; of_local_pol pol

let is_valid_pattern options (pat : Frenetic_OpenFlow.Pattern.t) : bool =
  (Option.is_none pat.dlTyp ==>
     (Option.is_none pat.nwProto &&
      Option.is_none pat.nwSrc &&
      Option.is_none pat.nwDst)) &&
  (Option.is_none pat.nwProto ==>
     (Option.is_none pat.tpSrc &&
      Option.is_none pat.tpDst))

let add_dependency_if_unseen all_tests pat dep =
  let dep_pat = Pattern.of_hv dep in
  match List.exists ~f:(Pattern.equal dep_pat) all_tests with
  | true -> None
  | false -> Some (Pattern.to_sdn dep_pat pat)

(* Note that although Vlan and VlanPcp technically have a dependency on the packet being an EthType 0x8100, you
   never have to include that Dependency in OpenFlow because the EthType match is always for the INNER packet. *)
let fill_in_dependencies all_tests (pat : Frenetic_OpenFlow.Pattern.t) =
  let open Frenetic_OpenFlow.Pattern in
  let all_dependencies =
    if (Option.is_some pat.nwSrc || Option.is_some pat.nwDst) && Option.is_none pat.dlTyp then
      [ EthType(0x800); EthType(0x806) ]
    else if Option.is_some pat.nwProto && Option.is_none pat.dlTyp then
      [ EthType(0x800) ]
    else if (Option.is_some pat.tpSrc || Option.is_some pat.tpDst) && Option.is_none pat.nwProto then
      [ IPProto(6); IPProto(17) ]
    else
      []
    in
  (* tpSrc/tpDst has two dependencies, so fold the dlTyp into the given pattern, if needed. *)
  let pat =
    if (Option.is_some pat.tpSrc || Option.is_some pat.tpDst) && Option.is_none pat.nwProto && Option.is_none pat.dlTyp then
      match add_dependency_if_unseen all_tests pat (EthType(0x800)) with
      | Some new_pat -> new_pat
      | None -> pat
    else
      pat
    in
  match all_dependencies with
  | [] -> [ pat ]
  | deps -> List.filter_opt (List.map deps ~f:(add_dependency_if_unseen all_tests pat))

let to_pattern hvs =
  List.fold_right hvs ~f:Pattern.to_sdn  ~init:Frenetic_OpenFlow.Pattern.match_all

let mk_flows options true_tests all_tests action queries =
  let open Frenetic_OpenFlow.Pattern in
  let open Frenetic_OpenFlow in
  let patterns = to_pattern true_tests |> fill_in_dependencies all_tests in
  List.map patterns ~f:(fun p ->
    ({ pattern=p; action; cookie=0L; idle_timeout=Permanent; hard_timeout=Permanent }, queries)
  )

let get_inport hvs =
  let get_inport' current hv =
  match hv with
    | (Field.Location, Value.Const p) -> Some p
    | _ -> current
  in
  List.fold_left hvs ~init:None ~f:get_inport'

let to_action ?group_tbl (in_port : Int64.t option) r tests =
  List.fold tests ~init:r ~f:(fun a t -> Action.demod t a)
  |> Action.to_sdn ?group_tbl in_port

let remove_local_fields = FDD.fold
  (fun r -> mk_leaf (Action.Par.map r ~f:(fun s -> Action.Seq.filteri s ~f:(fun ~key ~data ->
    match key with
    | Action.F VPort | Action.F VSwitch -> false
    | _ -> true))))
  (fun v t f ->
    match v with
    | Field.VSwitch, _ | Field.VPort, _ -> failwith "uninitialized local field"
    | _, _ -> mk_branch v t f)

let mk_branch_or_leaf test t f =
  match t with
  | None -> Some f
  | Some t -> Some (FDD.mk_branch test t f)

let opt_to_table ?group_tbl options sw_id t =
  let t =
    t
    |> restrict [(Field.Switch, Value.Const sw_id)
                ;(Field.VFabric, Value.Const (Int64.of_int 1))]
    |> remove_local_fields
  in
  let rec next_table_row true_tests all_tests mk_rest t =
    match FDD.unget t with
    | Branch ((Location, Pipe _), _, f) ->
      next_table_row true_tests all_tests mk_rest f
    | Branch (test, t, f) ->
      next_table_row (test::true_tests) (test::all_tests) (fun t' all_tests -> mk_rest (mk_branch_or_leaf test t' f) (test::all_tests)) t
    | Leaf actions ->
      let openflow_instruction = [to_action ?group_tbl (get_inport true_tests) actions true_tests] in
      let queries = Action.get_queries actions in
      let row = mk_flows options true_tests all_tests openflow_instruction queries in
      (row, mk_rest None all_tests)
  in
  let rec loop t all_tests acc =
    match next_table_row [] all_tests (fun x all_tests -> (x, all_tests) ) t with
    | (row, (None, _)) -> List.rev (row::acc)
    | (row, (Some rest, all_tests)) -> loop rest all_tests (row::acc)
  in
  (loop t [] []) |> List.concat

let rec naive_to_table ?group_tbl options sw_id (t : FDD.t) =
  let t = FDD.(restrict [(Field.Switch, Value.Const sw_id)] t) |> remove_local_fields in
  let rec dfs true_tests all_tests t = match FDD.unget t with
  | Leaf actions ->
    let openflow_instruction = [to_action ?group_tbl (get_inport true_tests) actions true_tests] in
    let queries = Action.get_queries actions in
    [ mk_flows options true_tests all_tests openflow_instruction queries ]
  | Branch ((Location, Pipe _), _, fls) -> dfs true_tests all_tests fls
  | Branch (test, tru, fls) ->
    dfs (test :: true_tests) (test :: all_tests) tru @ dfs true_tests (test :: all_tests) fls in
  (dfs [] [] t) |> List.concat

let remove_tail_drops fl =
  let rec remove_tail_drop fl =
    match fl with
    | [] -> fl
    | h :: t ->
      let actions = (fst h).Frenetic_OpenFlow.action in
      match (List.concat (List.concat actions)) with
      | [] -> remove_tail_drop t
      | _ -> h :: t in
  List.rev (remove_tail_drop (List.rev fl))

let to_table' ?(options=default_compiler_options) ?group_tbl swId t =
  let t = if options.dedup_flows then FDD.dedup t else t in
  let t = match options.optimize with
  | true -> opt_to_table ?group_tbl options swId t
  | false -> naive_to_table ?group_tbl options swId t in
  if options.remove_tail_drops then (remove_tail_drops t) else t

let to_table ?(options=default_compiler_options) ?group_tbl swId t =
  List.map ~f:fst (to_table' ~options ?group_tbl swId t)

let pipes t =
  let ps = FDD.fold
    (fun r -> Action.pipes r)
    (fun _ t f -> String.Set.union t f)
    t
  in
  String.Set.to_list ps

let queries t =
  let module S = Set.Poly in
  let qs = FDD.fold
    (fun r ->
      let qs = Action.queries r in
      S.of_list (List.map qs ~f:(fun q -> (q, Frenetic_NetKAT.True))))
    (fun v t f ->
      let p = Pattern.to_pred v in
      let open Frenetic_NetKAT_Optimize in
      S.(union (map t ~f:(fun (q, p') -> (q, mk_and p p')))
               (map t ~f:(fun (q, p') -> (q, mk_and (mk_not p) p')))))
    t
  in
  S.to_list qs

let size =
  FDD.fold
    (fun r -> 1)
    (fun v t f -> 1 + t + f)

let compression_ratio t = (FDD.compressed_size t, FDD.uncompressed_size t)

let eval_to_action (packet:Frenetic_NetKAT_Semantics.packet) (t:FDD.t) =
  let open Frenetic_NetKAT_Semantics in
  let hvs = HeadersValues.to_hvs packet.headers in
  let sw  = (Field.Switch, Value.of_int64 packet.switch) in
  let vs  = List.map hvs ~f:Pattern.of_hv in
  let () = eprintf "In eval_to_action" in
  match FDD.(unget (restrict (sw :: vs) t)) with
  | Leaf r -> r
  | Branch _ -> assert false

let eval (p:Frenetic_NetKAT_Semantics.packet) (t:FDD.t) =
  Frenetic_NetKAT_Semantics.eval p Action.(to_policy (eval_to_action p t))

let eval_pipes (p:Frenetic_NetKAT_Semantics.packet) (t:FDD.t) =
  Frenetic_NetKAT_Semantics.eval_pipes p Action.(to_policy (eval_to_action p t))

let to_dotfile t filename =
  let t = remove_local_fields t in
  Out_channel.with_file filename ~f:(fun chan ->
    Out_channel.output_string chan (FDD.to_dot t))

let restrict hv t = FDD.restrict [Pattern.of_hv hv] t

let field_order_from_string = function
  | "default" -> `Default
  | "heuristic" -> `Heuristic
  | field_order_string ->
   let ls = String.split_on_chars ~on:['<'] field_order_string
    |> List.map ~f:String.strip
    |> List.map ~f:Field.of_string in
   let compose f g x = f (g x) in
   let curr_order = Field.all in
   let removed = List.filter curr_order (compose not (List.mem ls)) in
   (* Tags all specified Fields at the highest priority *)
   let new_order = List.append (List.rev ls) removed in
   (`Static new_order)

let options_from_json_string s =
  let open Yojson.Basic.Util in
  let json = Yojson.Basic.from_string s in
  let cache_prepare_string = json |> member "cache_prepare" |> to_string in
  (*  Note: Preserve is not settable with JSON because it requires a complex data structure *)
  let cache_prepare =
    match cache_prepare_string with
    | "keep" -> `Keep
    | _ -> `Empty in
  let field_order = field_order_from_string (json |> member "field_order" |> to_string) in
  let remove_tail_drops = json |> member "remove_tail_drops" |> to_bool in
  let dedup_flows = json |> member "dedup_flows" |> to_bool in
  let optimize = json |> member "optimize" |> to_bool in
  {cache_prepare; field_order; remove_tail_drops; dedup_flows; optimize}

let field_order_to_string fo =
 match fo with
  | `Heuristic -> "heuristic"
  | `Default -> "default"
  | `Static fields ->
     List.rev (List.map fields Field.to_string) |> String.concat ~sep:" < "

let options_to_json_string opt =
  let open Yojson.Basic in
  `Assoc [
    ("cache_prepare", `String (if opt.cache_prepare = `Keep then "keep" else "empty"));
    ("field_order", `String (field_order_to_string opt.field_order));
    ("remove_tail_drops", `Bool opt.remove_tail_drops);
    ("dedup_flows", `Bool opt.dedup_flows);
    ("optimize", `Bool opt.optimize)
  ] |> pretty_to_string


(*==========================================================================*)
(* GLOBAL COMPILATION                                                       *)
(*==========================================================================*)


(* internal policy representation that allows to inject fdds into policies *)
module Pol = struct

  type t =
    | Filter of pred
    | Mod of header_val
    | Union of t * t
    | Seq of t * t
    | Star of t
    | Dup (* we can handle all of NetKAT *)
    | FDD of FDD.t * FDD.t (* FDD injection. E and D matrix. *)

  let drop = Filter False
  let id = Filter True

  let mk_filter pred = Filter pred
  let mk_mod hv = Mod hv

  let mk_union pol1 pol2 =
    match pol1, pol2 with
    | Filter False, _ -> pol2
    | _, Filter False -> pol1
    | _ -> Union (pol1,pol2)

  let mk_seq pol1 pol2 =
    match pol1, pol2 with
    | Filter True, _ -> pol2
    | _, Filter True -> pol1
    | Filter False, _ | _, Filter False -> drop
    | _ -> Seq (pol1,pol2)

  let mk_star pol =
    match pol with
    | Filter True | Filter False -> id
    | Star _ -> pol
    | _ -> Star(pol)

  let mk_fdd e d =
    if FDD.equal e FDD.drop && FDD.equal d FDD.drop then drop
    else FDD (e, d)

  let mk_big_union = List.fold ~init:drop ~f:mk_union
  let mk_big_seq = List.fold ~init:id ~f:mk_seq

  let match_loc sw pt =
    let t1 = Test (Switch sw) in
    let t2 = Test (Location (Physical pt)) in
    Frenetic_NetKAT_Optimize.mk_and t1 t2

  let filter_loc sw pt = match_loc sw pt |> mk_filter

  let rec of_pol (ing : Frenetic_NetKAT.pred option) (pol : Frenetic_NetKAT.policy) : t =
    match pol with
    | Filter a -> Filter a
    | Mod hv -> Mod hv
    | Union (p,q) -> Union (of_pol ing p, of_pol ing q)
    | Seq (p,q) -> Seq (of_pol ing p, of_pol ing q)
    | Star p -> Star (of_pol ing p)
    | Link (s1,p1,s2,p2) ->
      (* SJS: This is not the true sematnics of a link! This is a hack that works for now,
         but we will need to use the correct encoding once we start doing things like global
         optimization or deciding equivalence. *)
      let post_link = match ing with
        | None -> filter_loc s2 p2
        | Some ing ->
            Frenetic_NetKAT_Optimize.(mk_and (Test (Switch s2)) (mk_not ing))
            |> mk_filter
      in
      mk_big_seq [filter_loc s1 p1; Dup; post_link ]
    | VLink _ -> assert false (* SJS / JNF *)
end



(* Symbolic NetKAT Automata *)
module NetKAT_Automaton = struct

  (* table *)
  module Tbl = Int.Table

  (* untable (inverse table) *)
  module Untbl = FDD.BinTbl

  (* (hashable) int sets *)
  module S = struct
    module S = struct
      include Set.Make(Int)
      let hash = Hashtbl.hash
    end
    include Hashable.Make(S)
    include S
  end

  (* main data structure of symbolic NetKAT automaton *)
  type t =
    { states : (FDD.t * FDD.t) Tbl.t;
      has_state : int Untbl.t;
      mutable source : int;
      mutable nextState : int }

  (* lazy intermediate presentation to avoid compiling uncreachable automata states *)
  type t0 =
    { states : (FDD.t * FDD.t) Lazy.t Tbl.t;
      source : int;
      mutable nextState : int }

  let create_t0 () : t0 =
    let states = Tbl.create () ~size:100 in
    let source = 0 in
    { states; source; nextState = source+1 }

  let create_t () : t =
    let states = Tbl.create () ~size:100 in
    let has_state = Untbl.create () ~size:100 in
    let source = 0 in
    { states; has_state; source; nextState = source+1 }

  let mk_state_t0 (automaton : t0) : int =
    let id = automaton.nextState in
    automaton.nextState <- id + 1;
    id

  let mk_state_t (automaton : t) : int =
    let id = automaton.nextState in
    automaton.nextState <- id + 1;
    id

  let add_to_t (automaton : t) (state : (FDD.t * FDD.t)) : int =
    match Untbl.find automaton.has_state state with
    | Some k -> k
    | None ->
      let k = mk_state_t automaton in
      Tbl.add_exn automaton.states ~key:k ~data:state;
      Untbl.add_exn automaton.has_state ~key:state ~data:k;
      k

  let add_to_t_with_id (automaton : t) (state : (FDD.t * FDD.t)) (id : int) : unit = begin
      assert (not (Tbl.mem automaton.states id));
      Tbl.add_exn automaton.states ~key:id ~data:state;
      Untbl.set automaton.has_state ~key:state ~data:id;
    end

  let map_reachable ?(order = `Pre) (automaton : t) ~(f: int -> (FDD.t * FDD.t) -> (FDD.t * FDD.t)) : unit =
    let rec loop seen (id : int) =
      if S.mem seen id then seen else
        let seen = S.add seen id in
        let state = Tbl.find_exn automaton.states id in
        let this seen =
          let state = f id state in
          Tbl.set automaton.states ~key:id ~data:state; (seen, state) in
        let that (seen, (_,d)) = Set.fold (FDD.conts d) ~init:seen ~f:loop in
        match order with
        | `Pre -> seen |> this |> that
        | `Post -> (seen, state) |> that |> this |> fst
    in
    loop S.empty automaton.source |> ignore

  let fold_reachable ?(order = `Pre) (automaton : t) ~(init : 'a) ~(f: 'a -> int -> (FDD.t * FDD.t) -> 'a) =
    let rec loop (acc, seen) (id : int) =
      if S.mem seen id then (acc, seen) else
        let seen = S.add seen id in
        let (_,d) as state = Tbl.find_exn automaton.states id in
        let this (acc, seen) = (f acc id state, seen) in
        let that (acc, seen) = Set.fold (FDD.conts d) ~init:(acc, seen) ~f:loop in
        match order with
        | `Pre -> (acc, seen) |> this |> that
        | `Post -> (acc, seen) |> that |> this
    in
    loop (init, S.empty) automaton.source |> fst

  let iter_reachable ?(order = `Pre) (automaton : t) ~(f: int -> (FDD.t * FDD.t) -> unit) : unit =
    fold_reachable automaton ~order ~init:() ~f:(fun _ -> f)

  let t_of_t0' (automaton : t0) =
    let t = create_t () in
    let rec add id =
      if not (Tbl.mem t.states id) then
        let _ = t.nextState <- max t.nextState (id + 1) in
        let (_,d) as state = Lazy.force (Tbl.find_exn automaton.states id) in
        Tbl.add_exn t.states ~key:id ~data:state;
        Set.iter (FDD.conts d) ~f:add
    in
    add automaton.source;
    t.source <- automaton.source;
    t

  let lex_sort (t0 : t0) =
    let rec loop acc stateId =
      if List.mem acc stateId then acc else
      let init = stateId :: acc in
      let (_,d) = Lazy.force (Tbl.find_exn t0.states stateId) in
      Set.fold (FDD.conts d) ~init ~f:loop
    in
    loop [] t0.source

  let t_of_t0 ?(cheap_minimize=true) (t0 : t0) =
    if not cheap_minimize then t_of_t0' t0 else
    let t = create_t () in
    (* table that maps old ids to new ids *)
    let newId = Int.Table.create () ~size:100 in
    lex_sort t0
    |> List.iter ~f:(fun id ->
        let (e,d) = Lazy.force (Tbl.find_exn t0.states id) in
        (* SJS: even though we are traversing the graph in reverse-lexiographic order,
           a node may be visited prior to one of its sucessors because there may be cylces *)
        let d = FDD.map_conts d ~f:(Tbl.find_or_add newId ~default:(fun () -> mk_state_t t)) in
        (* check if new id was already assigned *)
        match Tbl.find newId id with
        | None ->
          let new_id = add_to_t t (e,d) in
          Tbl.add_exn newId ~key:id ~data:new_id
        | Some new_id ->
          add_to_t_with_id t (e,d) new_id
      );
    t.source <- Tbl.find_exn newId t0.source;
    t

  (* classic powerset construction, performed on symbolic automaton *)
  let determinize (automaton : t) : unit =
    (* table of type : int set -> int *)
    let tbl : int S.Table.t = S.Table.create () ~size:10 in
    (* table of type : int -> int set *)
    let untbl : S.t Int.Table.t = Int.Table.create () ~size:10 in
    let unmerge k = Int.Table.find untbl k |> Option.value ~default:(S.singleton k) in
    let merge ks =
      let () = assert (S.length ks > 1) in
      let ks = S.fold ks ~init:S.empty ~f:(fun acc k -> S.union acc (unmerge k)) in
      match S.Table.find tbl ks with
      | Some k -> k
      | None ->
        let (es, ds) =
          S.to_list ks
          |> List.map ~f:(Tbl.find_exn automaton.states)
          |> List.unzip in
        let fdd = (FDD.big_union es, FDD.big_union ds) in
        let k = add_to_t automaton fdd in
        S.Table.add_exn tbl ~key:ks ~data:k;
        (* k may not be fresh, since there could have been an FDD equvialent to fdd
           present in the automaton already; therefore, simply ignore warning *)
        ignore (Int.Table.add untbl ~key:k ~data:ks);
        k
    in
    let determinize_action par =
      par
      |> Action.Par.to_list
      |> List.sort ~cmp:Action.Seq.compare_mod_k
      |> List.group ~break:(fun s1 s2 -> not (Action.Seq.equal_mod_k s1 s2))
      |> List.map ~f:(function
        | [seq] -> seq
        | group ->
          let ks = List.map group ~f:(fun s -> Action.Seq.find_exn s K |> Value.to_int_exn)
                   |> S.of_list in
          let k = merge ks in
          List.hd_exn group |> Action.Seq.add ~key:K ~data:(Value.of_int k))
      |> Action.Par.of_list
    in
    let dedup_fdd = FDD.map_r determinize_action in
    map_reachable automaton ~order:`Pre ~f:(fun _ (e,d) -> (e, dedup_fdd d))

  let rec split_pol (automaton : t0) (pol: Pol.t) : FDD.t * FDD.t * ((int * Pol.t) list) =
    match pol with
    | Filter pred -> (FDD.of_pred pred, FDD.drop, [])
    | Mod hv -> (FDD.of_mod hv, FDD.drop, [])
    | Union (p,q) ->
      let (e_p, d_p, k_p) = split_pol automaton p in
      let (e_q, d_q, k_q) = split_pol automaton q in
      let e = FDD.union e_p e_q in
      let d = FDD.union d_p d_q in
      let k = k_p @ k_q in
      (e, d, k)
    | Seq (p,q) ->
      (* TODO: short-circuit *)
      let (e_p, d_p, k_p) = split_pol automaton p in
      let (e_q, d_q, k_q) = split_pol automaton q in
      let e = FDD.seq e_p e_q in
      let d = FDD.union d_p (FDD.seq e_p d_q) in
      let q' = Pol.mk_fdd e_q d_q in
      let k = (List.map k_p ~f:(fun (id,p) -> (id, Pol.mk_seq p q'))) @ k_q in
      (e, d, k)
    | Star p ->
      let (e_p, d_p, k_p) = split_pol automaton p in
      let e = FDD.star e_p in
      let d = FDD.seq e d_p in
      let pol' = Pol.mk_fdd e d in
      let k = List.map k_p ~f:(fun (id,k) -> (id, Pol.mk_seq k pol')) in
      (e, d, k)
    | Dup ->
      let id = mk_state_t0 automaton in
      let e = FDD.drop in
      let d = FDD.mk_cont id in
      let k = [(id, Pol.id)] in
      (e, d, k)
    | FDD (e,d) -> (e,d,[])

  let rec add_policy (automaton : t0) (id, pol : int * Pol.t) : unit =
    let f () =
      let (e,d,k) = split_pol automaton pol in
      List.iter k ~f:(add_policy automaton);
      (e, d)
    in
    Tbl.add_exn automaton.states ~key:id ~data:(Lazy.from_fun f)

  let of_policy ?(dedup=true) ?ing ?(cheap_minimize=true) (pol : Frenetic_NetKAT.policy) : t =
    let automaton = create_t0 () in
    let pol = Pol.of_pol ing pol in
    let () = add_policy automaton (automaton.source, pol) in
    let automaton = t_of_t0 ~cheap_minimize automaton in
    let () = if dedup then determinize automaton in
    automaton

  let pc_unused pc fdd =
    FDD.fold
      (fun par -> Action.Par.for_all par ~f:(fun seq -> not (Action.(Seq.mem seq (F pc)))))
      (fun (f,_) l r -> l && r && f<>pc)
      fdd

  let to_local ~(pc : Field.t) (automaton : t) : FDD.t =
    fold_reachable automaton ~init:FDD.drop ~f:(fun acc id (e,d) ->
      let _ = assert (pc_unused pc e && pc_unused pc d) in
      let d =
        let open Action in
        FDD.map_r
          (Par.map ~f:(fun seq -> match Seq.find seq K with
            | None -> failwith "transition function must specify next state!"
            | Some data -> Seq.remove seq K |> Seq.add ~key:(F pc) ~data))
          d
      in
      let guard =
        if id = automaton.source then FDD.id
        else FDD.atom (pc, Value.of_int id) Action.one Action.zero in
      let fdd = FDD.seq guard (FDD.union e d) in
      FDD.union acc fdd)

  (* SJS: horrible hack *)
  let to_dot (automaton : t) =
    let states = Tbl.map automaton.states ~f:(fun (e,d) -> FDD.union e d) in
    let open Format in
    let buf = Buffer.create 200 in
    let fmt = formatter_of_buffer buf in
    let seen = FDD.Tbl.create () ~size:20 in
    pp_set_margin fmt (1 lsl 29);
    fprintf fmt "digraph fdd {@\n";
    let rec node_loop node =
      if not (FDD.Tbl.mem seen node) then begin
        FDD.Tbl.add_exn seen node ();
        match FDD.unget node with
        | Leaf par ->
          let node = (node : FDD.t :> int) in
          let seqId = ref 0 in
          let edges = ref [] in
          fprintf fmt "subgraph cluster_%d {@\n" node;
          fprintf fmt "\trank = sink;@\n" ;
          fprintf fmt "\tshape = box;@\n" ;
          fprintf fmt "\t%d [shape = point];@\n" node;
          Action.Par.iter par ~f:(fun seq ->
            let id : string = sprintf "\"%dS%d\"" node (!seqId) in
            let cont = Action.Seq.find seq K
              |> Option.map ~f:(fun v -> Tbl.find_exn states (Value.to_int_exn v)) in
            let label = Action.to_string (Action.Par.singleton seq) in
            fprintf fmt "\t%s [shape=box, label=\"%s\"];@\n" id label;
            Option.iter cont ~f:(fun k ->
              edges := sprintf "%s -> %d [style=bold, color=blue];@\n"
                id (k : FDD.t :> int) :: (!edges));
            incr seqId;
          );
          fprintf fmt "}@\n";
          List.iter (!edges) ~f:(fprintf fmt "%s")
        | Branch((f, v), a, b) ->
          let node = (node : FDD.t :> int) in
          fprintf fmt "%d [label=\"%s = %s\"];@\n" node (Field.to_string f) (Value.to_string v);
          fprintf fmt "%d -> %d;@\n" node (a : FDD.t :> int);
          fprintf fmt "%d -> %d [style=\"dashed\"];@\n" node (b : FDD.t :> int);
          node_loop a;
          node_loop b
      end
    in
    let fdds = ref [] in
    let rec fdd_loop fddId =
      let fdd = Tbl.find_exn states fddId in
      let conts = FDD.conts fdd in
      fdds := fdd :: (!fdds);
      node_loop fdd;
      Set.iter conts ~f:fdd_loop
    in
    fdd_loop automaton.source;
    fprintf fmt "%d [style=bold, color=red];@\n"
      (Tbl.find_exn states automaton.source : FDD.t :> int);
    fprintf fmt "{rank=source; ";
    List.iter (!fdds) ~f:(fun fdd -> fprintf fmt "%d " (fdd : FDD.t :> int));
    fprintf fmt ";}@\n";
    fprintf fmt "}@.";
    Buffer.contents buf
end

<<<<<<< HEAD
type automaton = NetKAT_Automaton.t

let compile_global ?(options=default_compiler_options) (pol : Frenetic_NetKAT.policy) : FDK.t =
=======
let compile_global ?(options=default_compiler_options) (pol : Frenetic_NetKAT.policy) : FDD.t =
>>>>>>> 30f15c30
  prepare_compilation ~options pol;
  NetKAT_Automaton.of_policy pol
  |> NetKAT_Automaton.to_local ~pc:Field.Vlan

let compile_to_automaton ?(options=default_compiler_options) (pol : Frenetic_NetKAT.policy) : automaton =
  prepare_compilation ~options pol;
  NetKAT_Automaton.of_policy pol

let compile_from_automaton (at : automaton) =
  NetKAT_Automaton.to_local ~pc:Field.Vlan at

let automaton_to_string (at : automaton) =
  NetKAT_Automaton.to_dot at


(*==========================================================================*)
(* MULTITABLE                                                               *)
(*==========================================================================*)

(* Each list of fields represents the fields one flow table can match on *)
type flow_layout = Field.t list list [@@deriving sexp]

let layout_to_string (layout : flow_layout) : string =
  List.map layout ~f:(fun table ->
    let str_lst = List.map table ~f:Field.to_string in
    "[" ^ (String.concat str_lst ~sep:" ") ^ "]")
  |> String.concat

(* Each flow table row has a table location, and a meta value on that table *)
type tableId = int [@@deriving sexp]
type metaId = int [@@deriving sexp]
type flowId = tableId * metaId [@@deriving sexp]

(* Match subtrees of t with the table location they will be placed *)
type flow_subtrees = (t, flowId) Map.Poly.t

(* OpenFlow 1.3+ instruction types *)
type instruction =
  [ `Action of Frenetic_OpenFlow.group
  | `GotoTable of flowId ]
  [@@deriving sexp]

(* A flow table row, with multitable support. If goto has a Some value
 * then the 0x04 row instruction is GotoTable. *)
type multitable_flow = {
  pattern      : Frenetic_OpenFlow.Pattern.t;
  cookie       : int64;
  idle_timeout : Frenetic_OpenFlow.timeout;
  hard_timeout : Frenetic_OpenFlow.timeout;
  instruction  : instruction;
  flowId       : flowId;
} [@@deriving sexp]

(* C style x++ for mutable ints *)
let post (x : int ref) : int =
  x := !x + 1;
  (!x - 1)

(* Make Map of subtrees of t and their corresponding flow table locations *)
let flow_table_subtrees (layout : flow_layout) (t : t) : flow_subtrees =
  let rec subtrees_for_table (table : Field.t list) (t : t)
    (subtrees : t list) : t list =
    match FDD.unget t with
    | Leaf _ -> subtrees
    | Branch ((field, _), tru, fls) ->
      if (List.mem table field) then
        t :: subtrees
      else
        subtrees_for_table table tru subtrees
        |> subtrees_for_table table fls
  in
  let meta_id = ref 0 in
  List.map layout ~f:(fun table -> subtrees_for_table table t [])
  |> List.filter ~f:(fun subtrees -> subtrees <> [])
  |> List.foldi ~init:Map.Poly.empty ~f:(fun tbl_id accum subtrees ->
      List.fold_right subtrees ~init:accum ~f:(fun t accum ->
        Map.add accum ~key:t ~data:(tbl_id,(post meta_id))))

(* make a flow struct that includes the table and meta id of the flow *)
let mk_multitable_flow options (pattern : Frenetic_OpenFlow.Pattern.t)
  (instruction : instruction) (flowId : flowId) : multitable_flow option =
  (* TODO: Fill in dependencies, similar to mk_flows above *)
  if is_valid_pattern options pattern then
    Some { cookie = 0L;
           idle_timeout = Permanent;
           hard_timeout = Permanent;
           pattern; instruction; flowId }
  else
    None

(* Create flow table rows for one subtree *)
let subtree_to_table options (subtrees : flow_subtrees) (subtree : (t * flowId))
  (group_tbl : Frenetic_GroupTable0x04.t) : multitable_flow list =
  let rec dfs (tests : (Field.t * Value.t) list) (subtrees : flow_subtrees)
  (t : t) (flowId : flowId) : multitable_flow option list =
    match FDD.unget t with
    | Leaf actions ->
      let insts = [to_action (get_inport tests) actions tests ~group_tbl] in
      [mk_multitable_flow options (to_pattern tests) (`Action insts) flowId]
    | Branch ((Location, Pipe _), _, fls) ->
      failwith "1.3 compiler does not support pipes"
    | Branch (test, tru, fls) ->
     (match Map.find subtrees t with
      | Some goto_id ->
        [mk_multitable_flow options (to_pattern tests) (`GotoTable goto_id) flowId]
      | None -> List.append (dfs (test :: tests) subtrees tru flowId)
                            (dfs tests subtrees fls flowId))
  in
  let (t, flowId) = subtree in
  match FDD.unget t with
  | Branch (test, tru, fls) ->
    List.filter_opt (List.append (dfs [test] subtrees tru flowId)
                                 (dfs [] subtrees fls flowId))
  | Leaf _  -> assert false (* each entry in the subtree map is a branch *)

(* Collect the flow table rows for each subtree in one list. *)
let subtrees_to_multitable options (subtrees : flow_subtrees) : (multitable_flow list * Frenetic_GroupTable0x04.t) =
  let group_table = (Frenetic_GroupTable0x04.create ()) in
  Map.to_alist subtrees
  |> List.rev
  |> List.map ~f:(fun subtree -> subtree_to_table options subtrees subtree group_table)
  |> List.concat
  |> fun ls -> (ls, group_table)

(* Produce a list of flow table entries for a multitable setup *)
let to_multitable ?(options=default_compiler_options) (sw_id : switchId) (layout : flow_layout) t
  : (multitable_flow list * Frenetic_GroupTable0x04.t) =
  (* restrict to only instructions for this switch, get subtrees,
   * turn subtrees into list of multitable flow rows *)
  FDD.restrict [(Field.Switch, Value.Const sw_id)] t
  |> flow_table_subtrees layout
  |> subtrees_to_multitable options<|MERGE_RESOLUTION|>--- conflicted
+++ resolved
@@ -830,13 +830,8 @@
     Buffer.contents buf
 end
 
-<<<<<<< HEAD
 type automaton = NetKAT_Automaton.t
-
-let compile_global ?(options=default_compiler_options) (pol : Frenetic_NetKAT.policy) : FDK.t =
-=======
 let compile_global ?(options=default_compiler_options) (pol : Frenetic_NetKAT.policy) : FDD.t =
->>>>>>> 30f15c30
   prepare_compilation ~options pol;
   NetKAT_Automaton.of_policy pol
   |> NetKAT_Automaton.to_local ~pc:Field.Vlan
