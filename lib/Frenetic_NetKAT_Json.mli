--- conflicted
+++ resolved
@@ -1,4 +1,4 @@
-(** JSON serialization/deserialization of NetKAT messages.  
+(** JSON serialization/deserialization of NetKAT messages.
 
   NetKAT comes in two syntaxes: "regular" which is handled by Frenetic_NetKAT_Parser/Lexer
   and "json" which is handled here.  We translate most things to the Frenetic_NetKAT.policy
@@ -6,10 +6,10 @@
 
   This module also serializes/deserializes switch-to-controller OpenFlow messages for net apps.
   TODO: These functions should be moved to Frenetic_NetKAT_SDN_Json, or should be consolidated
-  here.  There's no good reason to differentiate between switch-to-controller and 
-  controller-to-switch OpenFlow messages.  The only problem is this module can't open 
+  here.  There's no good reason to differentiate between switch-to-controller and
+  controller-to-switch OpenFlow messages.  The only problem is this module can't open
   Frenetic_OpenFlow due to collisions in some data types ... that'll need to be solved.
-  
+
 *)
 open Core.Std
 open Frenetic_NetKAT
@@ -28,11 +28,8 @@
 
 (** Serialize an abstract OpenFlow event (PacketIn, SwitchUp, etc.) to Yojson format. *)
 val event_to_json : event -> json
-<<<<<<< HEAD
+
 val event_from_json:json -> event
-val policy_from_json_channel : In_channel.t -> policy
-val policy_from_json_string : string -> policy
-=======
 
 (** Serialize an OpenFlow switch stats response to Yojson format. *)
 val stats_to_json : Int64.t * Int64.t -> json
@@ -49,7 +46,6 @@
 val policy_of_json_channel : In_channel.t -> policy
 
 (** Same as event_to_json but returns json string *)
->>>>>>> 5d4fc661
 val event_to_json_string : event -> string
 
 (** Same as policy_to_json but returns json string *)
@@ -57,11 +53,8 @@
 
 (** Sames as stats_to_json but returns json string *)
 val stats_to_json_string : Int64.t * Int64.t -> string
-<<<<<<< HEAD
+
 val stats_to_json : Int64.t * Int64.t -> json
-val port_stats_to_json_string : Frenetic_OpenFlow0x01.portStats list  -> string
-=======
 
 (** Same as port_stats_to_json but returns json string *)
 val port_stats_to_json_string : Frenetic_OpenFlow0x01.portStats list -> string
->>>>>>> 5d4fc661
