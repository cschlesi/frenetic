open Types
    
(** {2 Semantics}
 
  [eval pkt pol] raises [Not_found] if it tests or updates a header that  [pkt]
  does not have. This behavior is different from OpenFlow, which fails  silently
  in both cases. *)

let rec size_pred (pr:pred) : int = 
  match pr with
    | True -> 1
    | False -> 1
    | Test(_,_) -> 3
    | And(pr1,pr2) -> size_pred pr1 + size_pred pr2 + 1
    | Or(pr1,pr2) -> size_pred pr1 + size_pred pr2 + 1
    | Neg(pr) -> size_pred pr + 1
<<<<<<< HEAD
  
let rec size (pol:policy) : int = 
  match pol with
    | Filter pr -> size_pred pr + 1
    | Mod(_,_) -> 3
    | Par(pol1, pol2) -> size pol1 + size pol2 + 1
    | Seq(pol1, pol2) -> size pol1 + size pol2 + 1
    | Choice(pol1, pol2) -> size pol1 + size pol2 + 1
    | Star(pol) -> size pol + 1
    | Link(_,_,_,_) -> 5
=======
>>>>>>> 1771d598
  
let rec size (pol:policy) : int = 
  match pol with
    | Filter pr -> size_pred pr + 1
    | Mod(_,_) -> 3
    | Par(pol1, pol2) -> size pol1 + size pol2 + 1
    | Seq(pol1, pol2) -> size pol1 + size pol2 + 1
    | Choice(pol1, pol2) -> size pol1 + size pol2 + 1
    | Star(pol) -> size pol + 1
    | Link(_,_,_,_) -> 5

let rec eval_pred (pkt : packet) (pr : pred) : bool = match pr with
  | True -> true
  | False -> false
  | Test (h, v) -> HeaderMap.find h pkt.headers = v
  | And (pr1, pr2) -> eval_pred pkt pr1 && eval_pred pkt pr2
  | Or (pr1, pr2) -> eval_pred pkt pr1 || eval_pred pkt pr2
  | Neg pr1 -> not (eval_pred pkt pr1)
  
let rec eval (pkt : packet) (pol : policy) : PacketSetSet.t = match pol with
  | Filter pr -> 
    if eval_pred pkt pr then 
      PacketSetSet.singleton (PacketSet.singleton pkt)
    else 
      PacketSetSet.empty
  | Mod (h, v) ->
    if HeaderMap.mem h pkt.headers then
      PacketSetSet.singleton 
	(PacketSet.singleton 
	   { pkt with headers = HeaderMap.add h v pkt.headers })
    else
      raise Not_found (* for consistency with Test *)
    | Par (pol1, pol2) ->
      let cartesian_product s1 s2 =
        let f x y setset = PacketSetSet.add (PacketSet.union x y) setset in
        let g x setset = PacketSetSet.fold (f x) s2 setset in
        PacketSetSet.fold g s1 PacketSetSet.empty in
      cartesian_product (eval pkt pol1) (eval pkt pol2)
    | Seq (pol1, pol2) ->
      let f pkt' setset = PacketSetSet.union (eval pkt' pol2) setset in
      let g pktset = PacketSet.fold f pktset PacketSetSet.empty in
      let h pktset setset = PacketSetSet.union (g pktset) setset in
      PacketSetSet.fold h (eval pkt pol1) PacketSetSet.empty
    | Star pol -> raise Not_found (* MARCO: Can't figure this out :( *)
    (*let rec loop acc = 
      let f pkt' set = PacketSet.union (eval pkt' pol) set in 
      let acc' = PacketSet.fold f acc PacketSet.empty in 
      if PacketSet.equal acc acc' then acc else loop acc' in 
      loop (PacketSet.singleton pkt)*)
    | Choice (pol1, pol2) ->
      PacketSetSet.union (eval pkt pol1) (eval pkt pol2)

    | Link(sw,pt,sw',pt') -> 
      begin 
        try 
          if HeaderMap.find Switch pkt.headers = sw && 
            HeaderMap.find (Header SDN_Types.InPort) pkt.headers = pt then
            let pkt' = 
	      { pkt with 
		headers = 
		  HeaderMap.add Switch sw' 
		    (HeaderMap.add (Header SDN_Types.InPort) pt' 
		       pkt.headers) } in 	
            PacketSetSet.singleton (PacketSet.singleton pkt')
          else
            PacketSetSet.empty
        with Not_found -> 
          raise Not_found
      end<|MERGE_RESOLUTION|>--- conflicted
+++ resolved
@@ -14,19 +14,6 @@
     | And(pr1,pr2) -> size_pred pr1 + size_pred pr2 + 1
     | Or(pr1,pr2) -> size_pred pr1 + size_pred pr2 + 1
     | Neg(pr) -> size_pred pr + 1
-<<<<<<< HEAD
-  
-let rec size (pol:policy) : int = 
-  match pol with
-    | Filter pr -> size_pred pr + 1
-    | Mod(_,_) -> 3
-    | Par(pol1, pol2) -> size pol1 + size pol2 + 1
-    | Seq(pol1, pol2) -> size pol1 + size pol2 + 1
-    | Choice(pol1, pol2) -> size pol1 + size pol2 + 1
-    | Star(pol) -> size pol + 1
-    | Link(_,_,_,_) -> 5
-=======
->>>>>>> 1771d598
   
 let rec size (pol:policy) : int = 
   match pol with
