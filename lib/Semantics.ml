--- conflicted
+++ resolved
@@ -22,14 +22,9 @@
     match pol with
       | Filter pr -> f (size_pred pr + 1)
       | Mod(_,_) -> f 3
-<<<<<<< HEAD
+      | Union(pol1, pol2)        
       | Par(pol1, pol2)
       | Seq(pol1, pol2) -> size pol1 (fun spol1 -> size pol2 (fun spol2 -> f (1 + spol1 + spol2)))
-=======
-      | Union(pol1, pol2)
-      | Seq(pol1, pol2)
-      | Choice(pol1, pol2) -> size pol1 (fun spol1 -> size pol2 (fun spol2 -> f (1 + spol1 + spol2)))
->>>>>>> a8de5648
       | Star(pol) -> size pol (fun spol -> f (1 + spol))
       | Link(_,_,_,_) -> f 5 in
   size pol (fun spol -> spol)
