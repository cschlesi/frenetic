--- conflicted
+++ resolved
@@ -299,7 +299,7 @@
     dfs (test :: tests) tru @ dfs tests fls in
   List.filter_opt (dfs [] t)
 
-<<<<<<< HEAD
+(*
 let to_table' ?(dedup = false) ?(opt = true) ?pc swId t =
   let t = if dedup then FDK.dedup t else t in
   match opt with
@@ -308,7 +308,7 @@
 
 let to_table ?(dedup = false) ?(opt = true) ?pc swId t =
   List.map ~f:fst (to_table' ~dedup ~opt ?pc swId t)
-=======
+*)
 let remove_tail_drops fl =
   let rec remove_tail_drop fl =
     match fl with 
@@ -329,7 +329,6 @@
 
 let to_table ?(options=default_compiler_options) swId t = 
   List.map ~f:fst (to_table' ~options swId t)
->>>>>>> d57e1f99
 
 
 let pipes t =
