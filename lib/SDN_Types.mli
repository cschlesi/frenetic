(** A uniform interface to OpenFlow 1.0 and 1.3.

  A high-level language, such as Frenetic, should support OpenFlow 1.0
  and also exploit OpenFlow 1.3 features when possible. For example,
  when two Frenetic actions are composed in parallel, they logically work
  on two copies of a packet. Certain kinds of parallel composition cannot
  be realized in OpenFlow 1.0, but they are trivial to implement with
  group tables in OpenFlow 1.3.

  Similarly, OpenFlow 1.3 can implement failover efficiently using fast-
  failover groups. But, in OpenFlow 1.0, we have to incur a round-trip
  to the controller.

  Instead of creating two different versions of the Frenetic compiler, we
  here define a high-level action data type. When targeting OpenFlow 1.0,
  actions translates to 1.0 action sequences and controller round-trips
  if needed. When targeting OpenFlow 1.3, action also builds group
  tables to realize actions efficiently. This requires a global analysis
  of all the actions in a flow table. Therefore, Frenetic needs to
  supply the entire flow table at once and cannot add and remove flow table
  entries individually. *)

(** {1 OpenFlow Identifier Types}

  OpenFlow requires identifiers for switches, ports, transaction numbers, etc.
  The representation of these identifiers varies across different versions
  of OpenFlow, which is why they are abstract.


*)

open Packet

type switchId = int64
type portId = int32
type queueId = int32

type bufferId = int32

exception Unsupported of string

(** {1 Packet Forwarding} *)

<<<<<<< HEAD
(** WARNING: There are dependencies between different fields that must be met. *)
type pattern =
    { dlSrc : dlAddr option
    ; dlDst : dlAddr option
    ; dlTyp : dlTyp option
    ; dlVlan : dlVlan
    ; dlVlanPcp : dlVlanPcp option
    ; nwSrc : (nwAddr * int32) option
    ; nwDst : (nwAddr * int32) option
    ; nwProto : nwProto option
    ; tpSrc : tpPort option
    ; tpDst : tpPort option
    ; inPort : portId option }

val all_pattern : pattern
=======
module Pattern : sig
  (** WARNING: There are dependencies between different fields that must be met. *)
  type t =
      { dlSrc : dlAddr option
      ; dlDst : dlAddr option
      ; dlTyp : dlTyp option
      ; dlVlan : dlVlan
      ; dlVlanPcp : dlVlanPcp option
      ; nwSrc : nwAddr option
      ; nwDst : nwAddr option
      ; nwProto : nwProto option
      ; tpSrc : tpPort option
      ; tpDst : tpPort option
      ; inPort : portId option }

  (** [match_all] is pattern that matches any packet. *)
  val match_all : t

  (** [less_eq p1 p2] returns true when [p2] matches any packet that [p1] will
      match. *)
  val less_eq : t -> t -> bool

  (** [eq p1 p2] returns true when [p1] and [p2] match the same set of packets *)
  val eq : t -> t -> bool

  (** [disjoint p1 p2] returns true when there are no packets that [p1] and [p2]
      can simultaneously match. *)
  val disjoint : t -> t -> bool

  (** [meet p1 p2] is the least pattern [pm] such that [less_eq p1 pm] and
      [less_eq p2 pm] *)
  val meet : t -> t -> t

  val format : Format.formatter -> t -> unit
  val string_of : t -> string
end
>>>>>>> e43fa874

type modify =
  | SetEthSrc of dlAddr
  | SetEthDst of dlAddr
  | SetVlan of dlVlan
  | SetVlanPcp of dlVlanPcp
  | SetEthTyp of dlTyp
  | SetIPProto of nwProto
  | SetIP4Src of nwAddr
  | SetIP4Dst of nwAddr
  | SetTCPSrcPort of tpPort
  | SetTCPDstPort of tpPort

type pseudoport =
  | Physical of portId
  | InPort
  | Table
  | Normal
  | Flood
  | All
  | Controller of int
  | Local

type action =
  | Output of pseudoport
  | Enqueue of portId * queueId
  | Modify of modify
 
type seq = action list

type par = seq list

type group = par list

type timeout =
  | Permanent (** No timeout. *)
  | ExpiresAfter of int16 (** Time out after [n] seconds. *)

type flow = {
  pattern: Pattern.t;
  action: group;
  cookie: int64;
  idle_timeout: timeout;
  hard_timeout: timeout
}

(** Priorities are implicit *)
type flowTable = flow list 

(** {1 Controller Packet Processing} *)

(** The payload for [packetIn] and [packetOut] messages. *)
type payload =
  | Buffered of bufferId * bytes 
    (** [Buffered (id, buf)] is a packet buffered on a switch. *)
  | NotBuffered of bytes


(** [payload_bytes payload] returns the bytes for the given payload *)
val payload_bytes : payload -> bytes

type packetInReason =
  | NoMatch
  | ExplicitSend

(** [(payload, total_length, in_port, reason)] *)
type pktIn = payload * int * portId * packetInReason

(** [(payload, in_port option, action list)] *)
type pktOut = payload * (portId option) * (action list)

(* {1 Switch Configuration} *)

(** A simplification of the _switch features_ message from OpenFlow *)
type switchFeatures = {
  switch_id : switchId;
  switch_ports : portId list
}

(* {1 Statistics} *)

(** The body of a reply to an individual flow statistics request. *)
type flowStats = {
  flow_table_id : int8; (** ID of table flow came from. *)
  flow_pattern : Pattern.t;
  flow_duration_sec: int32;
  flow_duration_nsec: int32;
  flow_priority: int16;
  flow_idle_timeout: int16;
  flow_hard_timeout: int16;
  flow_action: action;
  flow_packet_count: int64;
  flow_byte_count: int64
}

(* {1 Errors} *)

(* TODO: FILL *)

(* {1 Pretty-printing } *)

val format_action : Format.formatter -> action -> unit
val format_seq : Format.formatter -> seq -> unit
val format_par : Format.formatter -> par -> unit
val format_group : Format.formatter -> group -> unit
val format_flow : Format.formatter -> flow -> unit
val format_flowTable : Format.formatter -> flowTable -> unit

val string_of_action : action -> string
val string_of_seq : seq -> string
<<<<<<< HEAD
val string_of_par : par -> string
val string_of_pattern : pattern -> string
=======
>>>>>>> e43fa874
val string_of_flow : flow -> string
val string_of_flowTable : flowTable -> string<|MERGE_RESOLUTION|>--- conflicted
+++ resolved
@@ -41,23 +41,6 @@
 
 (** {1 Packet Forwarding} *)
 
-<<<<<<< HEAD
-(** WARNING: There are dependencies between different fields that must be met. *)
-type pattern =
-    { dlSrc : dlAddr option
-    ; dlDst : dlAddr option
-    ; dlTyp : dlTyp option
-    ; dlVlan : dlVlan
-    ; dlVlanPcp : dlVlanPcp option
-    ; nwSrc : (nwAddr * int32) option
-    ; nwDst : (nwAddr * int32) option
-    ; nwProto : nwProto option
-    ; tpSrc : tpPort option
-    ; tpDst : tpPort option
-    ; inPort : portId option }
-
-val all_pattern : pattern
-=======
 module Pattern : sig
   (** WARNING: There are dependencies between different fields that must be met. *)
   type t =
@@ -66,8 +49,8 @@
       ; dlTyp : dlTyp option
       ; dlVlan : dlVlan
       ; dlVlanPcp : dlVlanPcp option
-      ; nwSrc : nwAddr option
-      ; nwDst : nwAddr option
+      ; nwSrc : (nwAddr * int32) option
+      ; nwDst : (nwAddr * int32) option
       ; nwProto : nwProto option
       ; tpSrc : tpPort option
       ; tpDst : tpPort option
@@ -94,7 +77,6 @@
   val format : Format.formatter -> t -> unit
   val string_of : t -> string
 end
->>>>>>> e43fa874
 
 type modify =
   | SetEthSrc of dlAddr
@@ -205,10 +187,6 @@
 
 val string_of_action : action -> string
 val string_of_seq : seq -> string
-<<<<<<< HEAD
 val string_of_par : par -> string
-val string_of_pattern : pattern -> string
-=======
->>>>>>> e43fa874
 val string_of_flow : flow -> string
 val string_of_flowTable : flowTable -> string