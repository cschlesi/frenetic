--- conflicted
+++ resolved
@@ -1083,13 +1083,8 @@
 end
 
 module Weight = struct
-<<<<<<< HEAD
-  type edge = Link.t with sexp
-  type t = float with sexp
-=======
   type edge = Link.t [@@deriving sexp]
   type t = float [@@deriving sexp]
->>>>>>> 5d4fc661
   let weight l =
     let open Link in
     l.weight
