--- conflicted
+++ resolved
@@ -703,13 +703,10 @@
     | MultipartReply of multipartReply
     | BarrierRequest
     | BarrierReply
-<<<<<<< HEAD
     | TableModMsg of tableMod
-=======
     | GetAsyncRequest
     | GetAsyncReply of asyncConfig
     | SetAsync of asyncConfig
->>>>>>> 1f65cbe0
     | Error of Error.t
 
   val sizeof : t -> int
