# OASIS_START
<<<<<<< HEAD
# DO NOT EDIT (digest: cac45b2e364207952b442a5dfc99a211)
=======
# DO NOT EDIT (digest: 5224ce8f2a3d533bc8adf9c341d75eaf)
>>>>>>> 0e17fcec
NetKAT_Lexer
NetKAT_LocalCompiler
NetKAT_Parser
NetKAT_Pretty
NetKAT_Semantics
NetKAT_Types
NetKAT_Util
<<<<<<< HEAD
Flowterp
=======
Algo
>>>>>>> 0e17fcec
Optimize
# OASIS_STOP<|MERGE_RESOLUTION|>--- conflicted
+++ resolved
@@ -1,9 +1,5 @@
 # OASIS_START
-<<<<<<< HEAD
-# DO NOT EDIT (digest: cac45b2e364207952b442a5dfc99a211)
-=======
-# DO NOT EDIT (digest: 5224ce8f2a3d533bc8adf9c341d75eaf)
->>>>>>> 0e17fcec
+# DO NOT EDIT (digest: c70fee988d56629c07791c558cc1224a)
 NetKAT_Lexer
 NetKAT_LocalCompiler
 NetKAT_Parser
@@ -11,10 +7,7 @@
 NetKAT_Semantics
 NetKAT_Types
 NetKAT_Util
-<<<<<<< HEAD
+Algo
 Flowterp
-=======
-Algo
->>>>>>> 0e17fcec
 Optimize
 # OASIS_STOP