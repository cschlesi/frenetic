open Frenetic_NetKAT

module Formatting = struct
  open Format

  (* The type of the immediately surrounding policy_context, which
     guides parenthesis insertion. *)

  type predicate_context = OR_L | OR_R | AND_L | AND_R | NEG | PAREN_PR
<<<<<<< HEAD

=======
     
>>>>>>> 68aed4b6
  let format_header_val (fmt : formatter) (hv : header_val) (asgn : string) : unit = match hv with
    | Switch(n) -> fprintf fmt "@[switch %s %Lu@]" asgn n
    | Location(Physical n) -> fprintf fmt "@[port %s %lu@]" asgn n
    | Location(FastFail n_lst) -> fprintf fmt "@[fastFail ports %s %s@]" asgn (string_of_fastfail n_lst)
    | Location(Pipe x) -> fprintf fmt "@[port %s pipe(%s)@]" asgn x
    | Location(Query x) -> fprintf fmt "@[port %s query(%s)@]" asgn x
    | EthSrc(n) -> fprintf fmt "@[ethSrc %s %s@]" asgn (Frenetic_Packet.string_of_mac n)
    | EthDst(n) -> fprintf fmt "@[ethDst %s %s@]" asgn (Frenetic_Packet.string_of_mac n)
    | Vlan(n) -> fprintf fmt "@[vlanId %s %d@]" asgn n
    | VlanPcp(n) -> fprintf fmt "@[vlanPcp %s %u@]" asgn n
    | EthType(n) -> fprintf fmt "@[ethTyp %s 0x%x@]" asgn n
    | IPProto(n) -> fprintf fmt "@[ipProto %s 0x%x@]" asgn n
    | IP4Src(n,32l) -> fprintf fmt "@[ipSrc %s %s@]" asgn (Frenetic_Packet.string_of_ip n)
    | IP4Dst(n,32l) -> fprintf fmt "@[ipDst %s %s@]" asgn (Frenetic_Packet.string_of_ip n)
    | IP4Src(n,m) -> fprintf fmt "@[ipSrc %s %s/%lu@]" asgn (Frenetic_Packet.string_of_ip n) m
    | IP4Dst(n,m) -> fprintf fmt "@[ipDst %s %s/%lu@]" asgn (Frenetic_Packet.string_of_ip n) m
    | TCPSrcPort(n) -> fprintf fmt "@[tcpSrcPort %s %u@]" asgn n
    | TCPDstPort(n) -> fprintf fmt "@[tcpDstPort %s %u@]" asgn n
    | VSwitch(n) -> fprintf fmt "@[vswitch %s %Lu@]" asgn n
    | VPort(n) -> fprintf fmt "@[vport %s %Lu@]" asgn n
    | VFabric(n) -> fprintf fmt "@[vfabric %s %Lu@]" asgn n


  let rec pred (cxt : predicate_context) (fmt : formatter) (pr : pred) : unit =
    match pr with
      | True ->
        fprintf fmt "@[id@]"
      | False ->
        fprintf fmt "@[drop@]"
      | (Test hv) ->
        format_header_val fmt hv "="
      | Neg p' ->
        begin match cxt with
          | PAREN_PR
          | NEG -> fprintf fmt "@[not %a@]" (pred NEG) p'
          | _ -> fprintf fmt "@[not@ @[(%a)@]@]" (pred PAREN_PR) p'
        end
      | And (p1, p2) ->
        begin match cxt with
          | PAREN_PR
          | OR_L
          | OR_R
          | AND_L -> 
	    fprintf fmt "@[%a and@ %a@]" (pred AND_L) p1 (pred AND_R) p2
          | _ -> 
	    fprintf fmt "@[(@[%a and@ %a@])@]" (pred AND_L) p1 (pred AND_R) p2
        end
      | Or (p1, p2) -> 
        begin match cxt with
          | PAREN_PR
          | OR_L -> fprintf fmt "@[%a or@ %a@]" (pred OR_L) p1 (pred OR_R) p2
          | _ -> fprintf fmt "@[(@[%a or@ %a@])@]" (pred OR_L) p1 (pred OR_R) p2
        end

  type policy_context = 
    | SEQ_L | SEQ_R 
    | PAR_L | PAR_R 
    | STAR 
    | PAREN

  let rec pol (cxt : policy_context) (fmt : formatter) (p : policy) : unit =
    match p with
      | Filter (True as pr) | Filter (False as pr) ->  
	pred PAREN_PR fmt pr
      | Filter pr -> 
	fprintf fmt "filter "; pred PAREN_PR fmt pr
      | Mod hv -> 
        format_header_val fmt hv ":="
      | Star p' -> 
        begin match cxt with
          | PAREN 
          | STAR -> fprintf fmt "@[%a*@]" (pol STAR) p' 
          | _ -> fprintf fmt "@[@[(%a)*@]@]" (pol PAREN) p'
        end
      | Union (p1, p2) -> 
        begin match cxt with
          | PAREN
          | PAR_L -> fprintf fmt "@[%a |@ %a@]" (pol PAR_L) p1 (pol PAR_R) p2
          | _ -> fprintf fmt "@[(@[%a |@ %a@])@]" (pol PAR_L) p1 (pol PAR_R) p2
        end
      | Seq (p1, p2) -> 
        begin match cxt with
          | PAREN
          | PAR_L
          | PAR_R
          | SEQ_L -> fprintf fmt "@[%a;@ %a@]" (pol SEQ_L) p1 (pol SEQ_R) p2
          | _ -> fprintf fmt "@[(@[%a;@ %a@])@]" (pol SEQ_L) p1 (pol SEQ_R) p2
        end
      | Link (sw,pt,sw',pt') ->
        fprintf fmt "@[%Lu@@%lu =>@ %Lu@@%lu@]"
          sw pt sw' pt'
      | VLink (vsw,vpt,vsw',vpt') ->
        fprintf fmt "@[%Lu@@%Lu =>>@ %Lu@@%Lu@]"
          vsw vpt vsw' vpt'
end
  
let format_policy = Formatting.pol Formatting.PAREN

let format_pred = Formatting.pred Formatting.PAREN_PR
    
let string_of_policy = Frenetic_Util.make_string_of format_policy

let string_of_pred = Frenetic_Util.make_string_of format_pred

let rec pretty_assoc (p : policy) : policy = match p with
  | Filter _ -> p
  | Mod _ -> p
  | Link _ -> p
  | VLink _ -> p
  | Union (p1, p2) -> pretty_assoc_par p
  | Seq (p1, p2) -> pretty_assoc_seq p
  | Star p' -> Star (pretty_assoc p')
and pretty_assoc_par (p : policy) : policy = match p with
  | Union (p1, Union (p2, p3)) ->
    Union (pretty_assoc_par (Union (p1, p2)), pretty_assoc_par p3)
  | Union (p1, p2) -> Union (pretty_assoc p1, pretty_assoc p2)
  | _ -> pretty_assoc p
and pretty_assoc_seq (p : policy) : policy = match p with
  | Seq (p1, Seq (p2, p3)) ->
    Seq (pretty_assoc_seq (Seq (p1, p2)), pretty_assoc_seq p3)
  | Seq (p1, p2) -> Seq (pretty_assoc p1, pretty_assoc p2)
  | _ -> pretty_assoc p    <|MERGE_RESOLUTION|>--- conflicted
+++ resolved
@@ -7,11 +7,7 @@
      guides parenthesis insertion. *)
 
   type predicate_context = OR_L | OR_R | AND_L | AND_R | NEG | PAREN_PR
-<<<<<<< HEAD
 
-=======
-     
->>>>>>> 68aed4b6
   let format_header_val (fmt : formatter) (hv : header_val) (asgn : string) : unit = match hv with
     | Switch(n) -> fprintf fmt "@[switch %s %Lu@]" asgn n
     | Location(Physical n) -> fprintf fmt "@[port %s %lu@]" asgn n
