--- conflicted
+++ resolved
@@ -12,28 +12,6 @@
 open Frenetic_NetKAT
 open Frenetic_NetKAT_Optimize
 
-<<<<<<< HEAD
-let macaddr_to_string (mac : Int64.t) : string =
-  let buf = CamlBytes.create 6 in
-  let rec loop n =
-    let byte = Int64.bit_and (Int64.shift_right mac (8 * n)) 0xffL in
-    CamlBytes.set buf n (Char.of_int_exn (Int64.to_int_exn byte));
-    if n = 5 then () else loop (n + 1) in
-  loop 0;
-  Macaddr.to_string (Macaddr.of_bytes_exn buf)
-
-let macaddr_from_string (str : string) : Int64.t =
-  let buf = Macaddr.to_bytes (Macaddr.of_string_exn str) in
-  let byte n = Int64.of_int (Char.to_int (CamlBytes.get buf n)) in
-  let rec loop n acc =
-    let shift = 8 * (5 - n) in
-    let acc' = Int64.(acc + (shift_left (byte n) shift)) in
-    if n = 5 then acc'
-    else loop (n + 1) acc' in
-  loop 0 0L
-
-=======
->>>>>>> 5d4fc661
 (** IP & MAC Addresses **)
 let string_of_mac = Frenetic_Packet.string_of_mac
 let mac_of_string = Frenetic_Packet.mac_of_string
