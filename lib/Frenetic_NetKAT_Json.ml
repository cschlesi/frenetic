--- conflicted
+++ resolved
@@ -35,13 +35,9 @@
   | EthSrc n
   | EthDst n -> `String (macaddr_to_string n)
   | Location (Physical n) -> `Assoc [("type", `String "physical");
-<<<<<<< HEAD
-                                               ("port", `String (string_of_int (Int32.to_int_exn n)))]
-=======
                                      ("port", `Int (Int32.to_int_exn n))]
   (* TODO(grouptable) *)
   | Location (FastFail n_lst) -> failwith "Not Yet Implemented"
->>>>>>> 68aed4b6
   | Location (Pipe s) -> `Assoc [("type", `String "pipe");
                                  ("name", `String s)]
   | Location (Query s) -> `Assoc [("type", `String "query");
