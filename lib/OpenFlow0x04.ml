--- conflicted
+++ resolved
@@ -6188,13 +6188,10 @@
     | MultipartReply of multipartReply
     | BarrierRequest
     | BarrierReply
-<<<<<<< HEAD
     | GetConfigRequestMsg of SwitchConfig.t
     | GetConfigReplyMsg of SwitchConfig.t
     | SetConfigMsg of SwitchConfig.t
-=======
     | TableModMsg of tableMod
->>>>>>> 7fa452a5
     | GetAsyncRequest
     | GetAsyncReply of asyncConfig
     | SetAsync of asyncConfig
@@ -6253,13 +6250,10 @@
     | MultipartReply _ -> MULTIPART_RESP
     | BarrierRequest ->   BARRIER_REQ
     | BarrierReply ->   BARRIER_RESP
-<<<<<<< HEAD
     | GetConfigRequestMsg _ -> GET_CONFIG_REQ
     | GetConfigReplyMsg _ -> GET_CONFIG_RESP
     | SetConfigMsg _ -> SET_CONFIG
-=======
     | TableModMsg _ -> TABLE_MOD
->>>>>>> 7fa452a5
     | GetAsyncRequest -> GET_ASYNC_REQ
     | GetAsyncReply _ -> GET_ASYNC_REP
     | SetAsync _ -> SET_ASYNC
@@ -6281,17 +6275,12 @@
     | PortStatusMsg _ -> Header.size + sizeof_ofp_port_status + sizeof_ofp_port
     | MultipartReq req -> Header.size + MultipartReq.sizeof req
     | MultipartReply rep -> Header.size + MultipartReply.sizeof rep
-    | BarrierRequest -> failwith "NYI: sizeof BarrierRequest"
-    | BarrierReply -> failwith "NYI: sizeof BarrierReply"
-<<<<<<< HEAD
     | GetConfigRequestMsg conf -> Header.size + SwitchConfig.sizeof conf
     | GetConfigReplyMsg conf -> Header.size + SwitchConfig.sizeof conf
     | SetConfigMsg conf -> Header.size + SwitchConfig.sizeof conf
-=======
     | TableModMsg tm -> Header.size + TableMod.sizeof tm
     | BarrierRequest -> Header.size
     | BarrierReply -> Header.size
->>>>>>> 7fa452a5
     | GetAsyncRequest -> Header.size
     | GetAsyncReply async -> Header.size + AsyncConfig.sizeof async
     | SetAsync async -> Header.size + AsyncConfig.sizeof async
@@ -6316,13 +6305,10 @@
     | MultipartReply _ -> "MultipartReply"
     | BarrierRequest -> "BarrierRequest"
     | BarrierReply -> "BarrierReply"
-<<<<<<< HEAD
     | GetConfigRequestMsg _ -> "GetConfigRequest"
     | GetConfigReplyMsg _ -> "GetConfigReply"
     | SetConfigMsg _ -> "SetConfig"
-=======
     | TableModMsg _ -> "TableMod"
->>>>>>> 7fa452a5
     | GetAsyncRequest -> "GetAsyncRequest"
     | GetAsyncReply _ -> "GetAsyncReply"
     | SetAsync _ -> "SetAsync"
@@ -6367,17 +6353,14 @@
         Header.size + PacketIn.marshal out pi
       | PortStatusMsg ps -> 
         Header.size + PortStatus.marshal out ps
-<<<<<<< HEAD
       | GetConfigRequestMsg conf ->
         Header.size + SwitchConfig.marshal out conf
       | GetConfigReplyMsg conf ->
         Header.size + SwitchConfig.marshal out conf
       | SetConfigMsg conf ->
         Header.size + SwitchConfig.marshal out conf
-=======
       | TableModMsg tm ->
         Header.size + TableMod.marshal out tm
->>>>>>> 7fa452a5
       | FlowRemoved fr ->
         Header.size + FlowRemoved.marshal out fr
       | GetAsyncRequest -> 
@@ -6429,13 +6412,10 @@
       | BARRIER_REQ -> BarrierRequest
       | BARRIER_RESP -> BarrierReply
       | ERROR -> Error (Error.parse body_bits)
-<<<<<<< HEAD
       | GET_CONFIG_REQ -> GetConfigRequestMsg (SwitchConfig.parse body_bits)
       | GET_CONFIG_RESP -> GetConfigReplyMsg (SwitchConfig.parse body_bits)
       | SET_CONFIG -> SetConfigMsg (SwitchConfig.parse body_bits)
-=======
       | TABLE_MOD -> TableModMsg (TableMod.parse body_bits)
->>>>>>> 7fa452a5
       | FLOW_REMOVED -> FlowRemoved (FlowRemoved.parse body_bits)
       | GET_ASYNC_REQ -> GetAsyncRequest 
       | GET_ASYNC_REP -> GetAsyncReply (AsyncConfig.parse body_bits)
