--- conflicted
+++ resolved
@@ -2559,6 +2559,8 @@
     OFPMBT_EXPERIMENTER = 0xffff
   } as uint16_t
 
+  type t = meterBand
+
   let sizeof (mb : meterBand) : int =
     match mb with
       | Drop _ -> sizeof_ofp_meter_band_drop
@@ -3371,100 +3373,6 @@
 
 end
 
-<<<<<<< HEAD
-=======
-module MeterBand = struct
-
-  cenum ofp_meter_band_type {
-    OFPMBT_DROP = 1;
-    OFPMBT_DSCP_REMARK = 2;
-    OFPMBT_EXPERIMENTER = 0xffff
-  } as uint16_t
-
-  type t = meterBand
-
-  let sizeof (mb : meterBand) : int =
-    match mb with
-      | Drop _ -> sizeof_ofp_meter_band_drop
-      | DscpRemark _ -> sizeof_ofp_meter_band_dscp_remark
-      | ExpMeter _ ->  sizeof_ofp_meter_band_experimenter
-
-  let length_fun (buf : Cstruct.t) : int option =
-    if Cstruct.len buf < sizeof_ofp_meter_band_header then None
-    else Some (get_ofp_meter_band_header_len buf)
-
-  let to_string (mb : meterBand) : string =
-    match mb with
-      | Drop (r,b) ->
-        Format.sprintf "Drop { rate = %lu; burst_size = %lu }" r b
-      | DscpRemark (r,b,p) ->
-        Format.sprintf "Dscp Remark { rate = %lu; burst_size = %lu; prec level = %u }" r b p
-      | ExpMeter (r,b,e) ->
-        Format.sprintf "Experimetner { rate = %lu; burst_size = %lu; experimenter_id = %lu }" r b e
-
-  let marshal (buf : Cstruct.t) (mb : meterBand) : int =
-    match mb with
-      | Drop (r,b) ->
-        set_ofp_meter_band_drop_typ buf 1; (* OFPMBT_DROP *)
-        set_ofp_meter_band_drop_len buf sizeof_ofp_meter_band_drop;
-        set_ofp_meter_band_drop_rate buf r;
-        set_ofp_meter_band_drop_burst_size buf b;
-        sizeof_ofp_meter_band_drop
-      | DscpRemark (r,b,p) ->
-        set_ofp_meter_band_dscp_remark_typ buf 2; (* OFPMBT_DSCP_REMARK *)
-        set_ofp_meter_band_dscp_remark_len buf sizeof_ofp_meter_band_dscp_remark;
-        set_ofp_meter_band_dscp_remark_rate buf r;
-        set_ofp_meter_band_dscp_remark_burst_size buf b;
-        set_ofp_meter_band_dscp_remark_prec_level buf p;
-        sizeof_ofp_meter_band_dscp_remark
-      | ExpMeter (r,b,e) ->
-        set_ofp_meter_band_experimenter_typ buf 0xffff; (* OFPMBT_EXPERIMENTER *)
-        set_ofp_meter_band_experimenter_len buf sizeof_ofp_meter_band_experimenter;
-        set_ofp_meter_band_experimenter_rate buf r;
-        set_ofp_meter_band_experimenter_burst_size buf b;
-        set_ofp_meter_band_experimenter_experimenter buf e;
-        sizeof_ofp_meter_band_experimenter 
-
-  let parse (bits : Cstruct.t) : meterBand =
-    let rate = get_ofp_meter_band_header_rate bits in
-    let burst = get_ofp_meter_band_header_burst_size bits in
-    let typ = get_ofp_meter_band_header_typ bits in
-    match int_to_ofp_meter_band_type typ with 
-      | Some OFPMBT_DROP -> 
-        Drop (rate,burst)
-      | Some OFPMBT_DSCP_REMARK -> 
-        let p = get_ofp_meter_band_dscp_remark_prec_level bits in
-        DscpRemark (rate,burst,p)
-      | Some OFPMBT_EXPERIMENTER -> 
-        let e = get_ofp_meter_band_experimenter_experimenter bits in
-        ExpMeter (rate,burst,e)
-      | None -> raise (Unparsable (sprintf "malformed typ"))
-
-end
-
-module MeterFlags = struct
-
-  let marshal (mfm : meterFlags) : int =
-    (if mfm.kbps then 1 lsl 0 else 0) lor 
-     (if mfm.pktps then 1 lsl 1 else 0) lor
-      (if mfm.burst then 1 lsl 2 else 0) lor
-       (if mfm.stats then 1 lsl 3 else 0)
-
-  let parse bits : meterFlags = 
-    { kbps = test_bit16 0 bits
-    ; pktps = test_bit16 1 bits 
-    ; burst = test_bit16 2 bits 
-    ; stats = test_bit16 3 bits }
-
-  let to_string (mfm : meterFlags) : string =
-    Format.sprintf "{ kpbs = %B; pktps = %B; burst = %B; stats = %B }"
-    mfm.kbps
-    mfm.pktps
-    mfm.burst
-    mfm.stats
-
-end
-
 module FlowRemoved = struct
 
   module RemovedReason = struct
@@ -3580,8 +3488,6 @@
 
 end
 
-
->>>>>>> 68c22b86
 module FlowRequest = struct
 
     cstruct ofp_flow_stats_request {
