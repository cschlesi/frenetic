--- conflicted
+++ resolved
@@ -6635,17 +6635,12 @@
         Header.size + PacketIn.marshal out pi
       | PortStatusMsg ps -> 
         Header.size + PortStatus.marshal out ps
-<<<<<<< HEAD
       | RoleRequest rr ->
         Header.size + RoleRequest.marshal out rr
       | RoleReply rr ->
         Header.size + RoleRequest.marshal out rr
-      | GetConfigRequestMsg conf ->
-        Header.size + SwitchConfig.marshal out conf
-=======
       | GetConfigRequestMsg ->
         Header.size
->>>>>>> 42852b37
       | GetConfigReplyMsg conf ->
         Header.size + SwitchConfig.marshal out conf
       | SetConfigMsg conf ->
@@ -6705,12 +6700,8 @@
       | BARRIER_REQ -> BarrierRequest
       | BARRIER_RESP -> BarrierReply
       | ERROR -> Error (Error.parse body_bits)
-<<<<<<< HEAD
       | ROLE_REQ -> RoleRequest (RoleRequest.parse body_bits)
       | ROLE_RESP -> RoleReply (RoleRequest.parse body_bits)
-      | GET_CONFIG_REQ -> GetConfigRequestMsg (SwitchConfig.parse body_bits)
-=======
->>>>>>> 42852b37
       | GET_CONFIG_RESP -> GetConfigReplyMsg (SwitchConfig.parse body_bits)
       | SET_CONFIG -> SetConfigMsg (SwitchConfig.parse body_bits)
       | TABLE_MOD -> TableModMsg (TableMod.parse body_bits)
