--- conflicted
+++ resolved
@@ -2586,14 +2586,10 @@
         (PortFeatures.to_string port.advertised)
         (PortFeatures.to_string port.supported)
         (PortFeatures.to_string port.peer)
-<<<<<<< HEAD
-
-  let length_func = (fun buf -> Some sizeof_ofp_port)
-=======
         port.curr_speed
         port.max_speed
-        
->>>>>>> 104e0e10
+
+  let length_func = (fun buf -> Some sizeof_ofp_port)
 end
 
 module PortStatus = struct
