--- conflicted
+++ resolved
@@ -5954,17 +5954,12 @@
     | PacketOutMsg po -> Header.size + PacketOut.sizeof po
     | PortStatusMsg _ -> Header.size + sizeof_ofp_port_status + sizeof_ofp_port
     | MultipartReq req -> Header.size + MultipartReq.sizeof req
+    | MultipartReply rep -> Header.size + MultipartReply.sizeof rep
     | BarrierRequest -> Header.size
     | BarrierReply -> Header.size
-    | MultipartReply rep -> Header.size + MultipartReply.sizeof rep
-<<<<<<< HEAD
-=======
-    | BarrierRequest -> failwith "NYI: sizeof BarrierRequest"
-    | BarrierReply -> failwith "NYI: sizeof BarrierReply"
     | GetAsyncRequest -> Header.size
     | GetAsyncReply async -> Header.size + AsyncConfig.sizeof async
     | SetAsync async -> Header.size + AsyncConfig.sizeof async
->>>>>>> 72f79a42
     | Error _ -> failwith "NYI: sizeof Error"
 
   let to_string (msg : t) : string = match msg with
