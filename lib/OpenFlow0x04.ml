--- conflicted
+++ resolved
@@ -1,4 +1,3 @@
-<<<<<<< HEAD
 (* TODO(???): rename sizeof to size_of for consistency with 0x01 stuff. *)
 
 (** OpenFlow 1.3 (protocol version 0x04) *)
@@ -799,7 +798,7 @@
       (match vid.m_mask with
         | None -> 2
         | Some _ -> 4)
-    | OxmVlanPcp vid -> 1
+    | OxmVlanPcp _ -> 1
     | OxmIP4Src ipaddr -> 
       (match ipaddr.m_mask with
         | None -> 4
@@ -849,8 +848,77 @@
         | None -> 8
         | Some _ -> 16)
 
+  let field_name (oxm : oxm) : string = match oxm with
+    | OxmInPort _ -> "InPort"
+    | OxmInPhyPort _ -> "InPhyPort"
+    | OxmEthType  _ -> "EthType"
+    | OxmEthDst ethaddr ->
+      (match ethaddr.m_mask with
+        | None -> "EthDst"
+        | Some _ -> "EthDst/mask")
+    | OxmEthSrc ethaddr ->
+      (match ethaddr.m_mask with
+        | None -> "EthSrc"
+        | Some _ -> "EthSrc/mask")
+    | OxmVlanVId vid ->
+      (match vid.m_mask with
+        | None -> "VlanVId"
+        | Some _ -> "VlanVId/mask")
+    | OxmVlanPcp _ -> "VlanPcp"
+    | OxmIP4Src ipaddr -> 
+      (match ipaddr.m_mask with
+        | None -> "IPSrc"
+        | Some _ -> "IPSrc/mask")
+    | OxmIP4Dst ipaddr ->       
+      (match ipaddr.m_mask with
+        | None -> "IPDst"
+        | Some _ -> "IPDst/mask")
+    | OxmTCPSrc tcpPort ->
+      (match tcpPort.m_mask with
+        | None -> "TCPSrc"
+        | Some _ -> "TCPSrc/mask")
+    | OxmTCPDst tcpPort ->
+      (match tcpPort.m_mask with
+        | None -> "TCPDst"
+        | Some _ -> "TCPDst/mask")
+    | OxmARPOp _ -> "ARPOp"
+    | OxmARPSpa t->
+      (match t.m_mask with
+        | None -> "ARPSpa"
+        | Some _ -> "ARPSpa/mask")
+    | OxmARPTpa t->
+      (match t.m_mask with
+        | None -> "ARPTpa"
+        | Some _ -> "ARPTpa/mask")
+    | OxmARPSha t->
+      (match t.m_mask with
+        | None -> "ARPSha"
+        | Some _ -> "ARPSha/mask")
+    | OxmARPTha t->
+      (match t.m_mask with
+        | None -> "ARPTha"
+        | Some _ -> "ARPTha/mask")
+    | OxmMPLSLabel _ -> "MPLSLabel"
+    | OxmMPLSTc _ -> "MplsTc"
+    | OxmMetadata t -> 
+      (match t.m_mask with
+        | None -> "Metadata"
+        | Some _ -> "Metadata/mask")
+    | OxmIPProto _ -> "IPProto"
+    | OxmIPDscp _ -> "IPDscp"
+    | OxmIPEcn _ -> "IPEcn"
+    | OxmICMPType _ -> "ICMP Type"
+    | OxmICMPCode _ -> "ICMP Code"
+    | OxmTunnelId t ->
+      (match t.m_mask with
+        | None -> "Tunnel ID"
+        | Some _ -> "Tunnel ID/mask")
+
   let sizeof (oxm : oxm) : int =
     sizeof_ofp_oxm + field_length oxm
+
+  let sizeof_header (oxml : oxm list) : int =
+    (List.length oxml) * 4
 
   let to_string oxm =
     match oxm with
@@ -892,26 +960,26 @@
       (match v.m_mask with
         | None -> Format.sprintf "Metadata : %Lu" v.m_value
         | Some m -> Format.sprintf "Metadata : %Lu/%Lu" v.m_value m)
-    | OxmIPProto v -> Format.sprintf "IP Proto : %u" v
-    | OxmIPDscp v -> Format.sprintf "IP Dscp : %u" v
+    | OxmIPProto v -> Format.sprintf "IPProto : %u" v
+    | OxmIPDscp v -> Format.sprintf "IPDscp : %u" v
     | OxmIPEcn v -> Format.sprintf "IPEcn : %u" v
     | OxmARPOp v -> Format.sprintf "ARPOp : %u" v
     | OxmARPSpa v ->
       (match v.m_mask with
-        | None -> Format.sprintf "ARP Spa : %lu" v.m_value
-        | Some m -> Format.sprintf "ARP Spa : %lu/%lu" v.m_value m)
+        | None -> Format.sprintf "ARPSpa : %lu" v.m_value
+        | Some m -> Format.sprintf "ARPSpa : %lu/%lu" v.m_value m)
     | OxmARPTpa v ->
       (match v.m_mask with
-        | None -> Format.sprintf "ARP Tpa : %lu" v.m_value
-        | Some m -> Format.sprintf "ARP Tpa : %lu/%lu" v.m_value m)
+        | None -> Format.sprintf "ARPTpa : %lu" v.m_value
+        | Some m -> Format.sprintf "ARPTpa : %lu/%lu" v.m_value m)
     | OxmARPSha v ->
       (match v.m_mask with
-        | None -> Format.sprintf "ARP Sha : %Lu" v.m_value
-        | Some m -> Format.sprintf "ARP Sha : %Lu/%Lu" v.m_value m)
+        | None -> Format.sprintf "ARPSha : %Lu" v.m_value
+        | Some m -> Format.sprintf "ARPSha : %Lu/%Lu" v.m_value m)
     | OxmARPTha v ->
       (match v.m_mask with
-        | None -> Format.sprintf "ARP Tha : %Lu" v.m_value
-        | Some m -> Format.sprintf "ARP Tha : %Lu/%Lu" v.m_value m)
+        | None -> Format.sprintf "ARPTha : %Lu" v.m_value
+        | Some m -> Format.sprintf "ARPTha : %Lu/%Lu" v.m_value m)
     | OxmICMPType v -> Format.sprintf "ICMP Type : %u" v
     | OxmICMPCode v -> Format.sprintf "ICMP Code : %u" v
     | OxmTunnelId v -> 
@@ -1124,6 +1192,86 @@
                     sizeof_ofp_oxm + l
               end
 
+  let marshal_header (buf : Cstruct.t) (oxm : oxm) : int = 
+    let l = field_length oxm in
+      let ofc = OFPXMC_OPENFLOW_BASIC in
+        match oxm with
+          | OxmInPort _ ->
+            set_ofp_oxm buf ofc OFPXMT_OFB_IN_PORT 0 l;
+            sizeof_ofp_oxm
+          | OxmInPhyPort _ ->
+            set_ofp_oxm buf ofc OFPXMT_OFB_IN_PHY_PORT 0 l;
+            sizeof_ofp_oxm
+          | OxmEthType _ ->
+            set_ofp_oxm buf ofc OFPXMT_OFB_ETH_TYPE 0 l;
+            sizeof_ofp_oxm
+          | OxmEthDst ethaddr ->
+            set_ofp_oxm buf ofc OFPXMT_OFB_ETH_DST (match ethaddr.m_mask with None -> 0 | _ -> 1) l;
+            sizeof_ofp_oxm
+          | OxmEthSrc ethaddr ->
+            set_ofp_oxm buf ofc OFPXMT_OFB_ETH_SRC (match ethaddr.m_mask with None -> 0 | _ -> 1) l;
+            sizeof_ofp_oxm
+          | OxmIP4Src ipaddr ->
+            set_ofp_oxm buf ofc OFPXMT_OFB_IPV4_SRC (match ipaddr.m_mask with None -> 0 | _ -> 1) l;
+            sizeof_ofp_oxm
+          | OxmIP4Dst ipaddr ->
+            set_ofp_oxm buf ofc OFPXMT_OFB_IPV4_DST (match ipaddr.m_mask with None -> 0 | _ -> 1) l;
+            sizeof_ofp_oxm
+          | OxmVlanVId vid ->
+            set_ofp_oxm buf ofc OFPXMT_OFB_VLAN_VID (match vid.m_mask with None -> 0 | _ -> 1) l;
+            sizeof_ofp_oxm
+          | OxmVlanPcp vid ->
+            set_ofp_oxm buf ofc OFPXMT_OFB_VLAN_PCP 0 l;
+            sizeof_ofp_oxm
+          | OxmMPLSLabel vid ->
+            set_ofp_oxm buf ofc OFPXMT_OFB_MPLS_LABEL 0 l;
+            sizeof_ofp_oxm
+          | OxmMPLSTc vid ->
+            set_ofp_oxm buf ofc OFPXMT_OFB_MPLS_TC 0 l;
+            sizeof_ofp_oxm
+          | OxmMetadata meta ->
+            set_ofp_oxm buf ofc OFPXMT_OFB_METADATA  (match meta.m_mask with None -> 0 | _ -> 1)  l;
+            sizeof_ofp_oxm
+          | OxmIPProto ipproto ->
+            set_ofp_oxm buf ofc OFPXMT_OFB_IP_PROTO 0 l;
+            sizeof_ofp_oxm
+          | OxmIPDscp ipdscp ->
+            set_ofp_oxm buf ofc OFPXMT_OFB_IP_DSCP 0 l;
+            sizeof_ofp_oxm
+          | OxmIPEcn ipecn ->
+            set_ofp_oxm buf ofc OFPXMT_OFB_IP_ECN 0 l;
+            sizeof_ofp_oxm
+          | OxmTCPSrc port ->
+            set_ofp_oxm buf ofc OFPXMT_OFB_TCP_SRC  (match port.m_mask with None -> 0 | _ -> 1)  l;
+            sizeof_ofp_oxm
+          | OxmTCPDst port ->
+            set_ofp_oxm buf ofc OFPXMT_OFB_TCP_DST  (match port.m_mask with None -> 0 | _ -> 1)  l;
+            sizeof_ofp_oxm
+          | OxmARPOp arp ->
+            set_ofp_oxm buf ofc OFPXMT_OFB_ARP_OP 0 l;
+            sizeof_ofp_oxm
+          | OxmARPSpa arp ->
+            set_ofp_oxm buf ofc OFPXMT_OFB_ARP_SPA  (match arp.m_mask with None -> 0 | _ -> 1)  l;
+            sizeof_ofp_oxm
+          | OxmARPTpa arp ->
+            set_ofp_oxm buf ofc OFPXMT_OFB_ARP_TPA  (match arp.m_mask with None -> 0 | _ -> 1)  l;
+            sizeof_ofp_oxm
+          | OxmARPSha arp ->
+            set_ofp_oxm buf ofc OFPXMT_OFB_ARP_SHA  (match arp.m_mask with None -> 0 | _ -> 1)  l;
+            sizeof_ofp_oxm
+          | OxmARPTha arp ->
+            set_ofp_oxm buf ofc OFPXMT_OFB_ARP_THA  (match arp.m_mask with None -> 0 | _ -> 1)  l;
+            sizeof_ofp_oxm
+          | OxmICMPType t ->
+            set_ofp_oxm buf ofc OFPXMT_OFB_ICMPV4_TYPE 0 l;
+            sizeof_ofp_oxm
+          | OxmICMPCode c->
+            set_ofp_oxm buf ofc OFPXMT_OFB_ICMPV4_CODE 0 l;
+            sizeof_ofp_oxm
+          | OxmTunnelId tun ->
+            set_ofp_oxm buf ofc OFPXMT_OFB_TUNNEL_ID  (match tun.m_mask with None -> 0 | _ -> 1)  l;
+            sizeof_ofp_oxm
+
   let parse (bits : Cstruct.t) : oxm * Cstruct.t =
     (* printf "class= %d\n" (get_ofp_oxm_oxm_class bits); *)
     (* let c = match int_to_ofp_oxm_class (get_ofp_oxm_oxm_class bits) with *)
@@ -1299,6 +1447,128 @@
       | _ -> 
         raise (Unparsable (sprintf "malformed packet in oxm %d\n" (value lsr 1)))
 
+    let parse_header (bits : Cstruct.t) : oxm * Cstruct.t =
+    let value = get_ofp_oxm_oxm_field_and_hashmask bits in
+    let f = match int_to_oxm_ofb_match_fields (value lsr 1) with
+      | Some n -> n
+      | None -> 
+        raise (Unparsable (sprintf "malformed field in oxm %d" (value lsr 1))) in
+    let hm = value land 0x1 in
+    let bits2 = Cstruct.shift bits sizeof_ofp_oxm in
+    match f with
+      | OFPXMT_OFB_IN_PORT ->
+        (OxmInPort 0l, bits2)
+      | OFPXMT_OFB_IN_PHY_PORT ->
+        (OxmInPhyPort 0l, bits2)
+      | OFPXMT_OFB_METADATA ->
+        if hm = 1 then
+          (OxmMetadata {m_value = 0L; m_mask = (Some 0L)}, bits2)
+        else
+          (OxmMetadata {m_value = 0L; m_mask = None}, bits2)
+      | OFPXMT_OFB_TUNNEL_ID ->
+        if hm = 1 then
+          (OxmTunnelId {m_value = 0L; m_mask = (Some 0L)}, bits2)
+        else
+          (OxmTunnelId {m_value = 0L; m_mask = None}, bits2)
+      (* Ethernet destination address. *)
+      | OFPXMT_OFB_ETH_DST ->
+	if hm = 1 then
+	  (OxmEthDst {m_value = 0L; m_mask = (Some 0L)}, bits2)
+	else
+	  (OxmEthDst {m_value = 0L; m_mask = None}, bits2)
+      (* Ethernet source address. *)
+      | OFPXMT_OFB_ETH_SRC ->
+	if hm = 1 then
+	  (OxmEthSrc {m_value = 0L; m_mask = (Some 0L)}, bits2)
+	else
+	  (OxmEthSrc {m_value = 0L; m_mask = None}, bits2)
+      (* Ethernet frame type. *)
+      | OFPXMT_OFB_ETH_TYPE ->
+	  (OxmEthType 0, bits2)
+      (* IP protocol. *)
+      | OFPXMT_OFB_IP_PROTO ->
+	  (OxmIPProto 0, bits2)
+      (* IP DSCP (6 bits in ToS field). *)
+      | OFPXMT_OFB_IP_DSCP ->
+	  (OxmIPDscp (0 land 63), bits2)
+      (* IP ECN (2 bits in ToS field). *)
+      |  OFPXMT_OFB_IP_ECN ->
+	  (OxmIPEcn (0 land 3), bits2)
+      (* IPv4 source address. *)
+      | OFPXMT_OFB_IPV4_SRC ->
+	if hm = 1 then
+	  (OxmIP4Src {m_value = 0l; m_mask = (Some 0l)}, bits2)
+	else
+      (OxmIP4Src {m_value = 0l; m_mask = None}, bits2)
+      (* IPv4 destination address. *)
+      | OFPXMT_OFB_IPV4_DST ->
+	if hm = 1 then
+	  (OxmIP4Dst {m_value = 0l; m_mask = (Some 0l)}, bits2)
+	else
+	  (OxmIP4Dst {m_value = 0l; m_mask = None}, bits2)
+      (* ARP opcode. *)
+      | OFPXMT_OFB_ARP_OP ->
+	  (OxmARPOp 0, bits2)
+      (* ARP source IPv4 address. *)
+      | OFPXMT_OFB_ARP_SPA ->
+	if hm = 1 then
+	  (OxmARPSpa {m_value = 0l; m_mask = (Some 0l)}, bits2)
+	else
+	  (OxmARPSpa {m_value = 0l; m_mask = None}, bits2)
+      (* ARP target IPv4 address. *)
+      | OFPXMT_OFB_ARP_TPA ->
+	if hm = 1 then
+	  (OxmARPTpa {m_value = 0l; m_mask = (Some 0l)}, bits2)
+	else
+	  (OxmARPTpa {m_value = 0l; m_mask = None}, bits2)
+      (* ARP source hardware address. *)
+      | OFPXMT_OFB_ARP_SHA ->
+	if hm = 1 then
+	  (OxmARPSha {m_value = 0L; m_mask = (Some 0L)}, bits2)
+	else
+	  (OxmARPSha {m_value = 0L; m_mask = None}, bits2)
+      (* ARP target hardware address. *)
+      | OFPXMT_OFB_ARP_THA ->
+	if hm = 1 then
+	  (OxmARPTha {m_value = 0L; m_mask = (Some 0L)}, bits2)
+	else
+	  (OxmARPTha {m_value = 0L; m_mask = None}, bits2)
+      (* ICMP Type *)
+      | OFPXMT_OFB_ICMPV4_TYPE ->
+	  (OxmICMPType 0, bits2)
+      (* ICMP code. *)
+      |   OFPXMT_OFB_ICMPV4_CODE ->
+	  (OxmICMPCode 0, bits2)
+      | OFPXMT_OFB_TCP_DST ->
+	if hm = 1 then
+	  (OxmTCPDst {m_value = 0; m_mask = (Some 0)}, bits2)
+	else
+	  (OxmTCPDst {m_value = 0; m_mask = None}, bits2)
+      | OFPXMT_OFB_TCP_SRC ->
+	if hm = 1 then
+	  (OxmTCPSrc {m_value = 0; m_mask = (Some 0)}, bits2)
+	else
+	  (OxmTCPSrc {m_value = 0; m_mask = None}, bits2)
+      | OFPXMT_OFB_MPLS_LABEL ->
+	  (OxmMPLSLabel 0l, bits2)
+      | OFPXMT_OFB_VLAN_PCP ->
+	  (OxmVlanPcp 0, bits2)
+      | OFPXMT_OFB_VLAN_VID ->
+	if hm = 1 then
+	  (OxmVlanVId {m_value = 0; m_mask = (Some 0)}, bits2)
+	else
+	  (OxmVlanVId {m_value = 0; m_mask = None}, bits2)
+      | OFPXMT_OFB_MPLS_TC ->
+	  (OxmMPLSTc 0, bits2)
+      | _ -> 
+        raise (Unparsable (sprintf "malformed packet in oxm %d\n" (value lsr 1)))
+
+    let rec parse_headers (bits : Cstruct.t) : oxmMatch*Cstruct.t = 
+      if Cstruct.len bits < sizeof_ofp_oxm then ([], bits)
+      else let field, bits2 = parse_header bits in
+      let fields, bits3 = parse_headers bits2 in    
+      (List.append [field] fields, bits3)
+
 end
 
 module PseudoPort = struct
@@ -2356,3516 +2626,6 @@
 
     let sizeof (fr : flowRequest) : int = 
     sizeof_ofp_flow_stats_request + (OfpMatch.sizeof fr.fr_match)
-  
-    let marshal (buf : Cstruct.t) (fr : flowRequest) : int = 
-      set_ofp_flow_stats_request_table_id buf fr.fr_table_id;
-      set_ofp_flow_stats_request_out_port buf fr.fr_out_port;
-      set_ofp_flow_stats_request_out_group buf fr.fr_out_group;
-      set_ofp_flow_stats_request_cookie buf fr.fr_cookie.m_value;
-      set_ofp_flow_stats_request_cookie_mask buf (
-        match fr.fr_cookie.m_mask with
-          | None -> 0L
-          | Some mask -> mask);
-      sizeof_ofp_flow_stats_request + (OfpMatch.marshal 
-       (Cstruct.shift buf sizeof_ofp_flow_stats_request) fr.fr_match)
-    
-    
-    let parse (bits : Cstruct.t) : flowRequest =
-      let tableId = get_ofp_flow_stats_request_table_id bits in
-      let out_port = get_ofp_flow_stats_request_out_port bits in
-      let out_group = get_ofp_flow_stats_request_out_group bits in
-      let cookie = get_ofp_flow_stats_request_cookie bits in
-      let mask = get_ofp_flow_stats_request_cookie_mask bits in
-      let oxmMatch,_ = OfpMatch.parse (Cstruct.shift bits sizeof_ofp_flow_stats_request) in
-      { fr_table_id = tableId
-      ; fr_out_port = out_port
-      ; fr_out_group = out_group
-      ; fr_cookie = {m_value = cookie; m_mask = Some mask}
-      ; fr_match = oxmMatch}
-
-end
-
-module QueueRequest = struct
-
-    let marshal (buf : Cstruct.t) (qr : queueRequest) : int =
-      set_ofp_queue_stats_request_port_no buf qr.port_number;
-      set_ofp_queue_stats_request_queue_id buf qr.queue_id;
-      sizeof_ofp_queue_stats_request
-
-    let parse (bits : Cstruct.t) : queueRequest = 
-      let portNumber = get_ofp_queue_stats_request_port_no bits in
-      let queueId = get_ofp_queue_stats_request_queue_id bits in
-      { port_number = portNumber
-      ; queue_id = queueId}
-
-end
-
-module TableFeatureProp = struct
-
-    let to_type t : tfpType = 
-    match (int_to_ofp_table_feature_prop_type t) with
-      | Some OFPTFPT_INSTRUCTIONS -> TfpInstruction
-      | Some OFPTFPT_INSTRUCTIONS_MISS -> TfpInstructionMiss
-      | Some OFPTFPT_NEXT_TABLES -> TfpNextTable
-      | Some OFPTFPT_NEXT_TABLES_MISS -> TfpNextTableMiss
-      | Some OFPTFPT_WRITE_ACTIONS -> TfpWriteAction
-      | Some OFPTFPT_WRITE_ACTIONS_MISS -> TfpWriteActionMiss
-      | Some OFPTFPT_APPLY_ACTIONS -> TfpApplyAction
-      | Some OFPTFPT_APPLY_ACTIONS_MISS -> TfpApplyActionMiss
-      | Some OFPTFPT_MATCH -> TfpMatch
-      | Some OFPTFPT_WILDCARDS -> TfpWildcard
-      | Some OFPTFPT_WRITE_SETFIELD -> TfpWriteSetField
-      | Some OFPTFPT_WRITE_SETFIELD_MISS -> TfpWriteSetFieldMiss
-      | Some OFPTFPT_APPLY_SETFIELD -> TfpApplySetField
-      | Some OFPTFPT_APPLY_SETFIELD_MISS -> TfpApplySetFieldMiss
-      | Some OFPTFPT_EXPERIMENTER -> TfpExperimenter
-      | Some OFPTFPT_EXPERIMENTER_MISS -> TfpExperimenterMiss
-      | None -> raise (Unparsable (sprintf "malformed type"))
-
-    let marshal (buf : Cstruct.t) (tfp : tableFeatureProp) =
-      let size = sizeof_ofp_table_feature_prop_header in
-      set_ofp_table_feature_prop_header_typ buf (
-        match tfp.tfp_type with
-          | TfpInstruction -> ofp_table_feature_prop_type_to_int OFPTFPT_INSTRUCTIONS
-          | TfpInstructionMiss -> ofp_table_feature_prop_type_to_int OFPTFPT_INSTRUCTIONS_MISS
-          | TfpNextTable -> ofp_table_feature_prop_type_to_int OFPTFPT_NEXT_TABLES
-          | TfpNextTableMiss -> ofp_table_feature_prop_type_to_int OFPTFPT_NEXT_TABLES_MISS
-          | TfpWriteAction -> ofp_table_feature_prop_type_to_int OFPTFPT_WRITE_ACTIONS
-          | TfpWriteActionMiss -> ofp_table_feature_prop_type_to_int OFPTFPT_WRITE_ACTIONS_MISS
-          | TfpApplyAction -> ofp_table_feature_prop_type_to_int OFPTFPT_APPLY_ACTIONS
-          | TfpApplyActionMiss -> ofp_table_feature_prop_type_to_int OFPTFPT_APPLY_ACTIONS_MISS
-          | TfpMatch -> ofp_table_feature_prop_type_to_int OFPTFPT_MATCH
-          | TfpWildcard -> ofp_table_feature_prop_type_to_int OFPTFPT_WILDCARDS
-          | TfpWriteSetField -> ofp_table_feature_prop_type_to_int OFPTFPT_WRITE_SETFIELD
-          | TfpWriteSetFieldMiss -> ofp_table_feature_prop_type_to_int OFPTFPT_WRITE_SETFIELD_MISS
-          | TfpApplySetField -> ofp_table_feature_prop_type_to_int OFPTFPT_APPLY_SETFIELD
-          | TfpApplySetFieldMiss -> ofp_table_feature_prop_type_to_int OFPTFPT_APPLY_SETFIELD_MISS
-          | TfpExperimenter -> ofp_table_feature_prop_type_to_int OFPTFPT_EXPERIMENTER
-          | TfpExperimenterMiss -> ofp_table_feature_prop_type_to_int OFPTFPT_EXPERIMENTER_MISS);
-      set_ofp_table_feature_prop_header_length buf tfp.tfp_length;
-      size + (
-       match tfp.tfp_payload with
-         | TfpInstruction ins->
-            marshal_fields (Cstruct.shift buf size) ins Instruction.marshal
-         | TfpNextTable nt ->
-           let marsh (buf : Cstruct.t) (id : uint8) : int =
-             set_uint8 buf 0 id;
-             1
-           in
-           marshal_fields (Cstruct.shift buf size) nt marsh
-         | TfpAction act->
-           marshal_fields (Cstruct.shift buf size) act Action.marshal
-         | TfpSetField ox-> 
-           marshal_fields (Cstruct.shift buf size) ox Oxm.marshal
-      )
-
-    let parse (bits : Cstruct.t) : tableFeatureProp =
-     let tfpType = to_type (get_ofp_table_feature_prop_header_typ bits) in
-     let tfpLength = get_ofp_table_feature_prop_header_length bits in
-     let tfpPayBits = Cstruct.shift bits sizeof_ofp_table_feature_prop_header in
-     let pay = (
-       match tfpType with
-         | TfpInstruction
-         | TfpInstructionMiss -> TfpInstruction (
-         Instructions.parse tfpPayBits)
-         | TfpNextTable | TfpNextTableMiss -> (
-            let rec parse_fields (bits : Cstruct.t) len = 
-                if Cstruct.len bits < len then ([], bits)
-                else let field, bits2 = get_uint8 bits 0, Cstruct.shift bits 1 in
-                let fields, bits3 = parse_fields bits2 (len -1) in
-                (List.append [field] fields, bits3) in
-            let ids,_ = parse_fields tfpPayBits
-            (tfpLength - 4) in 
-                TfpNextTable ids)
-         | TfpWriteAction | TfpWriteActionMiss | TfpApplyAction 
-         | TfpApplyActionMiss -> TfpAction (
-         Action.parse_sequence tfpPayBits)
-         | TfpMatch | TfpWildcard | TfpWriteSetField | TfpWriteSetFieldMiss
-         | TfpApplySetField | TfpApplySetFieldMiss -> 
-            let fields,_ = OfpMatch.parse tfpPayBits in 
-            TfpSetField fields
-        (* | TfpExperimenter | TfpExperimenterMiss *)
-        | _ -> raise (Unparsable (sprintf "NYI"))
-        ) in
-    { tfp_type = tfpType
-    ; tfp_length = tfpLength
-    ; tfp_payload = pay
-    }
-
-end
-
-module TableFeature = struct
-
-    let sizeof (tf : tableFeatures) =
-      tf.length
-
-    let tableConfig_to_int (tc : tableConfig) : int32 =
-      match tc with
-        | Deprecated -> ofp_table_config_to_int OFPTC_DEPRECATED_MASK
-
-    let marshal (buf : Cstruct.t) (tf : tableFeatures) : int =
-      set_ofp_table_features_length buf tf.length;
-      set_ofp_table_features_table_id buf tf.table_id;
-      set_ofp_table_features_name tf.name 0 buf;
-      set_ofp_table_features_metadata_match buf tf.metadata_match;
-      set_ofp_table_features_metadata_write buf tf.metadata_write;
-      set_ofp_table_features_config buf (tableConfig_to_int tf.config);
-      set_ofp_table_features_max_entries buf tf.max_entries;
-      (*marshal of features prop*)
-      tf.length
-
-    let parse (bits : Cstruct.t) : tableFeatures*Cstruct.t = 
-      let length = get_ofp_table_features_length bits in
-      let tableId = get_ofp_table_features_table_id bits in
-      let name = copy_ofp_table_features_name bits in
-      let metadataMatch = get_ofp_table_features_metadata_match bits in
-      let metadataWrite = get_ofp_table_features_metadata_write bits in
-      let config = (
-        match int_to_ofp_table_config (get_ofp_table_features_config bits) with
-          | Some OFPTC_DEPRECATED_MASK -> Deprecated
-          | _ -> raise
-            (Unparsable (sprintf "unsupported config "))
-        ) in
-      let maxEntries = get_ofp_table_features_max_entries bits in
-      let featureProp = TableFeatureProp.parse (Cstruct.shift bits sizeof_ofp_table_features) in
-      { length = (pad_to_64bits length);
-        table_id = tableId;
-        name = name;
-        metadata_match = metadataMatch; 
-        metadata_write = metadataWrite;
-        config = config; 
-        max_entries = maxEntries;
-        feature_prop = featureProp},(Cstruct.shift bits length)
-    
-
-end
-
-module TableFeaturesRequest = struct
-
-    let sizeof (tfr : tableFeaturesRequest) =
-        sum (map TableFeature.sizeof tfr)
-
-    let marshal (buf : Cstruct.t) (tfr : tableFeaturesRequest) =
-      marshal_fields buf tfr TableFeature.marshal
-      
-
-    let rec parse_fields (bits : Cstruct.t) len cumul : tableFeaturesRequest*Cstruct.t = 
-      if len = cumul then [],bits
-      else (
-        let field,nextBits = TableFeature.parse bits in
-        let fields,bits3 = parse_fields nextBits len (cumul + field.length) in
-        (List.append [field] fields,bits3)
-      )    
-
-    let parse (bits : Cstruct.t) : tableFeaturesRequest = 
-      let length = Cstruct.len bits in
-      let body,_ = parse_fields bits length 0 in
-      body
-end
-
-module MultipartReq = struct
-
-    cstruct ofp_multipart_request {
-      uint16_t typ; (* One of the OFPMP_* constants. *)
-      uint16_t flags; (* OFPMPF_REQ_* flags. *)
-      uint8_t pad0;
-      uint8_t pad1;
-      uint8_t pad2;
-      uint8_t pad3
-    } as big_endian
-
-  let msg_code_of_request mpr = match mpr with
-    | SwitchDescReq -> OFPMP_DESC
-    | PortsDescReq -> OFPMP_PORT_DESC
-    | FlowStatsReq -> OFPMP_FLOW
-    | AggregFlowStatsReq -> OFPMP_AGGREGATE
-    | TableStatsReq -> OFPMP_TABLE
-    | PortStatsReq -> OFPMP_PORT_STATS
-    | QueueStatsReq -> OFPMP_QUEUE
-    | GroupStatsReq -> OFPMP_GROUP
-    | GroupDescReq -> OFPMP_GROUP_DESC
-    | GroupFeatReq -> OFPMP_GROUP_FEATURES
-    | MeterStatsReq -> OFPMP_METER
-    | MeterConfReq -> OFPMP_METER_CONFIG
-    | MeterFeatReq -> OFPMP_METER_FEATURES
-    | TableFeatReq -> OFPMP_TABLE_FEATURES
-    | ExperimentReq -> OFPMP_EXPERIMENTER
-
-  let to_multipartType mpr =
-  match (int_to_ofp_multipart_types mpr) with
-    | Some OFPMP_DESC -> SwitchDescReq
-    | Some OFPMP_PORT_DESC -> PortsDescReq
-    | Some OFPMP_FLOW -> FlowStatsReq
-    | Some OFPMP_AGGREGATE -> AggregFlowStatsReq
-    | Some OFPMP_TABLE -> TableStatsReq
-    | Some OFPMP_PORT_STATS -> PortStatsReq
-    | Some OFPMP_QUEUE -> QueueStatsReq
-    | Some OFPMP_GROUP -> GroupStatsReq
-    | Some OFPMP_GROUP_DESC -> GroupDescReq
-    | Some OFPMP_GROUP_FEATURES -> GroupFeatReq
-    | Some OFPMP_METER -> MeterStatsReq
-    | Some OFPMP_METER_CONFIG -> MeterConfReq
-    | Some OFPMP_METER_FEATURES -> MeterFeatReq
-    | Some OFPMP_TABLE_FEATURES -> TableFeatReq
-    | Some OFPMP_EXPERIMENTER -> ExperimentReq
-    | _ -> raise (Unparsable (sprintf "bad ofp_multipart_types number (%d)" mpr))
-
-  let sizeof (mpr : multipartRequest) =
-    sizeof_ofp_multipart_request + 
-    (match mpr.mpr_body with 
-       | None -> 0
-       | Some MrbFlow fr -> FlowRequest.sizeof fr 
-       | Some MrbAggreg fr -> FlowRequest.sizeof fr
-       | Some MrbPort _ -> sizeof_ofp_port_stats_request 
-       | Some MrbQueue _ -> sizeof_ofp_queue_stats_request
-       | Some MrbGroup _ -> sizeof_ofp_group_stats_request 
-       | Some MrbMeter _ -> sizeof_ofp_meter_multipart_request
-       | Some MrbTable tfr -> TableFeaturesRequest.sizeof tfr
-       | Some MrbExperimenter _ -> raise (Unparsable (sprintf "Not yet implement")) )
-
-  let marshal (buf : Cstruct.t) (mpr : multipartRequest) : int =
-    let size = sizeof_ofp_multipart_request in
-    set_ofp_multipart_request_typ buf (ofp_multipart_types_to_int (msg_code_of_request mpr.mpr_type));
-    set_ofp_multipart_request_flags buf 0;
-    set_ofp_multipart_request_pad0 buf 0;
-    set_ofp_multipart_request_pad1 buf 0;
-    set_ofp_multipart_request_pad2 buf 0;
-    set_ofp_multipart_request_pad3 buf 0;
-    let pay_buf = Cstruct.shift buf sizeof_ofp_multipart_request in
-    size + (
-    match mpr.mpr_body with
-       | None -> 0
-       | Some MrbTable tfr -> TableFeaturesRequest.marshal pay_buf tfr
-       | Some MrbFlow f -> FlowRequest.marshal pay_buf f
-       | Some MrbAggreg f -> FlowRequest.marshal pay_buf f
-       | Some MrbPort p -> 
-          set_ofp_port_stats_request_port_no pay_buf p;
-          sizeof_ofp_port_stats_request
-       | Some MrbQueue q -> QueueRequest.marshal pay_buf q
-       | Some MrbGroup g ->
-          set_ofp_group_stats_request_group_id pay_buf g;
-          sizeof_ofp_group_stats_request
-       | Some MrbMeter m -> 
-          set_ofp_meter_multipart_request_meter_id pay_buf m;
-          sizeof_ofp_meter_multipart_request
-       | Some MrbExperimenter _ -> raise (Unparsable (sprintf "Not yet implement")) 
-    )
-
-  let parse (bits : Cstruct.t) : multipartRequest =
-    let mprType = to_multipartType (get_ofp_multipart_request_typ bits) in
-    let mprFlags = (
-      match int_to_ofp_multipart_request_flags (get_ofp_multipart_request_flags bits) with
-        | Some OFPMPF_REQ_MORE -> true
-        | _ -> false) in
-    let mprBody = match mprType with
-      | SwitchDescReq 
-      | TableStatsReq
-      | GroupDescReq
-      | GroupFeatReq
-      | MeterFeatReq
-      | PortsDescReq -> None
-      | FlowStatsReq -> Some (MrbFlow (
-      FlowRequest.parse (Cstruct.shift bits sizeof_ofp_multipart_request)))
-      | AggregFlowStatsReq -> Some (MrbAggreg (
-      FlowRequest.parse (Cstruct.shift bits sizeof_ofp_multipart_request)))
-      | PortStatsReq -> Some (MrbPort (
-      get_ofp_port_stats_request_port_no (Cstruct.shift bits sizeof_ofp_multipart_request)))
-      | QueueStatsReq -> Some (MrbQueue (
-      QueueRequest.parse (Cstruct.shift bits sizeof_ofp_multipart_request)))
-      | GroupStatsReq -> Some (MrbGroup (
-      get_ofp_group_stats_request_group_id (Cstruct.shift bits sizeof_ofp_multipart_request)))
-      | MeterStatsReq -> Some (MrbMeter (
-      get_ofp_meter_multipart_request_meter_id (Cstruct.shift bits sizeof_ofp_multipart_request)))
-      | MeterConfReq -> Some (MrbMeter (
-      get_ofp_meter_multipart_request_meter_id (Cstruct.shift bits sizeof_ofp_multipart_request)))
-      | TableFeatReq -> 
-      if Cstruct.len bits <= sizeof_ofp_multipart_request then None
-      else Some (MrbTable (
-        TableFeaturesRequest.parse (Cstruct.shift bits sizeof_ofp_multipart_request)
-      ))
-      | ExperimentReq -> None in
-    { mpr_type = mprType
-    ; mpr_flags = mprFlags
-    ; mpr_body = mprBody}
-    
-
-end
-
-module PortsDescriptionReply = struct
-
-  let sizeof_struct (pd : portDesc) = sizeof_ofp_port 
-
-  let sizeof (pd : portDesc list) = 
-    sum (map sizeof_struct pd)
-
-  let marshal (buf : Cstruct.t) (sdr : portDesc list) : int =
-    let rec marshalPort (sdrl : portDesc list) off: int = 
-      match sdrl with
-        | [] -> 0
-        | t::q -> PortDesc.marshal (Cstruct.shift buf off) t +
-                  marshalPort q (off + sizeof_ofp_port) in
-    marshalPort sdr 0
-
-  let parse (bits : Cstruct.t) : multipartReply =
-    let portIter =
-      Cstruct.iter
-        (fun buf -> Some sizeof_ofp_port)
-        PortDesc.parse
-        bits in
-    PortsDescReply (Cstruct.fold (fun acc bits -> bits :: acc) portIter [])
-
-end
-
-module SwitchDescriptionReply = struct
-
-(* need to fill with Null bytes (I think i should be done) *)
-
-  let marshal (buf : Cstruct.t) (sdr : switchDesc) : int =
-    set_ofp_desc_mfr_desc sdr.mfr_desc 0 buf;
-    set_ofp_desc_hw_desc sdr.hw_desc 0 buf;
-    set_ofp_desc_sw_desc sdr.sw_desc 0 buf;
-    set_ofp_desc_serial_num sdr.serial_num 0 buf;
-    sizeof_ofp_desc
-
-  let parse (bits : Cstruct.t) : multipartReply = 
-    let mfr_desc = copy_ofp_desc_mfr_desc bits in
-    let hw_desc = copy_ofp_desc_hw_desc bits in
-    let sw_desc = copy_ofp_desc_sw_desc bits in
-    let serial_num = copy_ofp_desc_serial_num bits in
-    SwitchDescReply { mfr_desc;
-                      hw_desc;
-                      sw_desc;
-                      serial_num}
-
-end
-
-cstruct ofp_flow_stats {
-  uint16_t length;
-  uint8_t table_id;
-  uint8_t pad0;
-  uint32_t duration_sec;
-  uint32_t duration_nsec;
-  uint16_t priority;
-  uint16_t idle_timeout;
-  uint16_t hard_timeout;
-  uint16_t flags;
-  uint8_t pad1[4];
-  uint64_t cookie;
-  uint64_t packet_count;
-  uint64_t byte_count;
-} as big_endian
-
-module Flow = struct
-  
-  let sizeof_struct (fs : flowStats) = 
-    fs.length
-  
-  let sizeof (fs : flowStats list) = 
-    sum (map sizeof_struct fs)
-    
-  let flags_to_int (f : flowModFlags) =
-  (if f.fmf_send_flow_rem then 1 lsl 0 else 0) lor
-    (if f.fmf_check_overlap then 1 lsl 1 else 0) lor
-      (if f.fmf_reset_counts then 1 lsl 2 else 0) lor
-        (if f.fmf_no_pkt_counts then 1 lsl 3 else 0) lor
-          (if f.fmf_no_byt_counts then 1 lsl 4 else 0) 
-
-  let int_to_flags i : flowModFlags =
-   { fmf_send_flow_rem = test_bit16 0 i
-   ; fmf_check_overlap = test_bit16 1 i
-   ; fmf_reset_counts = test_bit16 2 i
-   ; fmf_no_pkt_counts = test_bit16 3 i
-   ; fmf_no_byt_counts = test_bit16 4 i}
-
-  let marshal_struct (buf : Cstruct.t) (fs : flowStats) : int =
-    set_ofp_flow_stats_length buf fs.length;
-    set_ofp_flow_stats_table_id buf fs.table_id;
-    set_ofp_flow_stats_pad0 buf 0;
-    set_ofp_flow_stats_duration_sec buf fs.duration_sec;
-    set_ofp_flow_stats_duration_nsec buf fs.duration_nsec;
-    set_ofp_flow_stats_priority buf fs.priority;
-    set_ofp_flow_stats_idle_timeout buf 
-      (match fs.idle_timeout with
-         | Permanent -> 0
-         | ExpiresAfter  v -> v);
-    set_ofp_flow_stats_hard_timeout buf 
-      (match fs.hard_timeout with
-         | Permanent -> 0
-         | ExpiresAfter  v -> v);     
-    set_ofp_flow_stats_flags buf (flags_to_int fs.flags);
-    set_ofp_flow_stats_pad1 "" 0 buf;
-    set_ofp_flow_stats_cookie buf fs.cookie;
-    set_ofp_flow_stats_packet_count buf fs.packet_count;
-    set_ofp_flow_stats_byte_count buf fs.byte_count;
-    let size = sizeof_ofp_multipart_reply + 
-      OfpMatch.marshal (Cstruct.shift buf sizeof_ofp_multipart_reply) fs.ofp_match in
-     size + Instructions.marshal (Cstruct.shift buf size) fs.instructions
-
-  let marshal (buf : Cstruct.t) (fs : flowStats list) : int =
-    marshal_fields buf fs marshal_struct
-
-  let parse_struct (bits : Cstruct.t) : flowStats =
-    let length = get_ofp_flow_stats_length bits in
-    let table_id = get_ofp_flow_stats_table_id bits in
-    let duration_sec = get_ofp_flow_stats_duration_sec bits in
-    let duration_nsec = get_ofp_flow_stats_duration_nsec bits in
-    let priority = get_ofp_flow_stats_priority bits in
-    let idle_timeout = match (get_ofp_flow_stats_idle_timeout bits) with
-                         | 0 -> Permanent 
-                         | n -> ExpiresAfter n in
-    let hard_timeout = match (get_ofp_flow_stats_hard_timeout bits) with
-                         | 0 -> Permanent
-                         | n -> ExpiresAfter n in
-    let flagsBits = get_ofp_flow_stats_flags bits in
-    let flags = int_to_flags flagsBits in
-    let cookie = get_ofp_flow_stats_cookie bits in
-    let packet_count = get_ofp_flow_stats_packet_count bits in
-    let byte_count = get_ofp_flow_stats_byte_count bits in
-    let ofp_match_bits = Cstruct.shift bits sizeof_ofp_flow_stats in
-    let ofp_match, instruction_bits = OfpMatch.parse ofp_match_bits in
-    let instructions = Instructions.parse instruction_bits in
-    { length
-    ; table_id
-    ; duration_sec
-    ; duration_nsec
-    ; priority
-    ; idle_timeout
-    ; hard_timeout
-    ; flags
-    ; cookie
-    ; packet_count
-    ; byte_count
-    ; ofp_match
-    ; instructions}
-    
-    let parse (bits : Cstruct.t) : multipartReply =
-    let flowIter =
-      Cstruct.iter
-        (fun buf -> Some sizeof_ofp_flow_stats)
-        parse_struct
-        bits in
-    FlowStatsReply (Cstruct.fold (fun acc bits -> bits :: acc) flowIter [])
-
-end
-
-cstruct ofp_aggregate_stats_reply {
-  uint64_t packet_count;
-  uint64_t byte_count;
-  uint32_t flow_count;
-  uint8_t pad[4];
-} as big_endian
-
-module Aggregate = struct
-
-  let marshal (buf : Cstruct.t) (ag : aggregStats) : int =
-    set_ofp_aggregate_stats_reply_packet_count buf ag.packet_count;
-    set_ofp_aggregate_stats_reply_byte_count buf ag.byte_count;
-    set_ofp_aggregate_stats_reply_flow_count buf ag.flow_count;
-    set_ofp_aggregate_stats_reply_pad "" 0 buf;
-    sizeof_ofp_aggregate_stats_reply
-
-  let parse (bits : Cstruct.t) : multipartReply =
-    AggregateReply {
-         packet_count = (get_ofp_aggregate_stats_reply_packet_count bits)
-        ; byte_count = (get_ofp_aggregate_stats_reply_byte_count bits)
-        ; flow_count = (get_ofp_aggregate_stats_reply_flow_count bits)}
-
-end
-
-module Table = struct
-  cstruct ofp_table_stats {
-    uint8_t table_id; 
-    uint8_t pad[3]; 
-    uint32_t active_count;
-    uint64_t lookup_count;
-    uint64_t matched_count;
-  } as big_endian
-
-  let sizeof_struct (ts : tableStats) = 
-    sizeof_ofp_table_stats
-  
-  let sizeof (ts : tableStats list) = 
-    sum (map sizeof_struct ts)
-
-  let marshal_struct (buf : Cstruct.t) (tr : tableStats) : int =
-    set_ofp_table_stats_table_id buf tr.table_id;
-    set_ofp_table_stats_pad "" 0 buf;
-    set_ofp_table_stats_active_count buf tr.active_count;
-    set_ofp_table_stats_lookup_count buf tr.lookup_count;
-    set_ofp_table_stats_matched_count buf tr.matched_count;
-    sizeof_ofp_table_stats
-    
-  let marshal (buf : Cstruct.t) (tr : tableStats list) : int = 
-    marshal_fields buf tr marshal_struct
-
-  let parse_struct (bits : Cstruct.t) : tableStats =
-    { table_id = get_ofp_table_stats_table_id bits
-    ; active_count = get_ofp_table_stats_active_count bits
-    ; lookup_count = get_ofp_table_stats_lookup_count bits
-    ; matched_count = get_ofp_table_stats_matched_count bits}
-
-  let parse (bits : Cstruct.t) : multipartReply =
-    let tableIter =
-      Cstruct.iter
-        (fun buf -> Some sizeof_ofp_table_stats)
-        parse_struct
-        bits in
-    TableReply (Cstruct.fold (fun acc bits -> bits :: acc) tableIter [])
-end
-
-module PortStats = struct
-  
-  let sizeof_struct (ps : portStats) = 
-    sizeof_ofp_port_stats
-  
-  let sizeof (ps : portStats list) = 
-    sum (map sizeof_struct ps)
-
-  let marshal_struct (buf : Cstruct.t) (ps : portStats) : int =
-    set_ofp_port_stats_port_no buf ps.psPort_no;
-    set_ofp_port_stats_pad "" 0 buf;
-    set_ofp_port_stats_rx_packets buf ps.rx_packets;
-    set_ofp_port_stats_tx_packets buf ps.tx_packets;
-    set_ofp_port_stats_rx_bytes buf ps.rx_bytes;
-    set_ofp_port_stats_tx_bytes buf ps.tx_bytes;
-    set_ofp_port_stats_rx_dropped buf ps.rx_dropped;
-    set_ofp_port_stats_tx_dropped buf ps.tx_dropped;
-    set_ofp_port_stats_rx_errors buf ps.rx_errors;
-    set_ofp_port_stats_tx_errors buf ps.tx_errors;
-    set_ofp_port_stats_rx_frame_err buf ps.rx_frame_err;
-    set_ofp_port_stats_rx_over_err buf ps.rx_over_err;
-    set_ofp_port_stats_rx_crc_err buf ps.rx_crc_err;
-    set_ofp_port_stats_collisions buf ps.collisions;
-    set_ofp_port_stats_duration_sec buf ps.duration_sec;
-    set_ofp_port_stats_duration_nsec buf ps.duration_nsec;
-    sizeof_ofp_port_stats
-    
-  let marshal (buf : Cstruct.t) (ps : portStats list) : int = 
-    marshal_fields buf ps marshal_struct
-
-  let parse_struct (bits : Cstruct.t) : portStats =
-    { psPort_no     = get_ofp_port_stats_port_no bits;
-      rx_packets    = get_ofp_port_stats_rx_packets bits;
-      tx_packets    = get_ofp_port_stats_tx_packets bits;
-      rx_bytes      = get_ofp_port_stats_rx_bytes bits;
-      tx_bytes      = get_ofp_port_stats_tx_bytes bits;
-      rx_dropped    = get_ofp_port_stats_rx_dropped bits;
-      tx_dropped    = get_ofp_port_stats_tx_dropped bits;
-      rx_errors     = get_ofp_port_stats_rx_errors bits;
-      tx_errors     = get_ofp_port_stats_tx_errors bits;
-      rx_frame_err  = get_ofp_port_stats_rx_frame_err bits;
-      rx_over_err   = get_ofp_port_stats_rx_over_err bits;
-      rx_crc_err    = get_ofp_port_stats_rx_crc_err bits;
-      collisions    = get_ofp_port_stats_collisions bits;
-      duration_sec  = get_ofp_port_stats_duration_sec bits;
-      duration_nsec = get_ofp_port_stats_duration_nsec bits
-    }
-
-  let parse (bits : Cstruct.t) : multipartReply =
-    let portIter =
-      Cstruct.iter
-        (fun buf -> Some sizeof_ofp_port_stats)
-        parse_struct
-        bits in
-    PortStatsReply (Cstruct.fold (fun acc bits -> bits :: acc) portIter [])
-end
-
-module MultipartReply = struct
-
-
-  let sizeof (mpr : multipartReply) =
-    sizeof_ofp_multipart_reply +
-    match mpr with
-      | PortsDescReply pdr -> PortsDescriptionReply.sizeof pdr
-      | SwitchDescReply _ -> sizeof_ofp_desc
-      | FlowStatsReply fsr -> Flow.sizeof fsr
-      | AggregateReply _ -> sizeof_ofp_aggregate_stats_reply
-      | TableReply tr -> Table.sizeof tr
-      | PortStatsReply psr -> PortStats.sizeof psr
-
-(*flags is not parsed *)
-  let marshal (buf : Cstruct.t) (mpr : multipartReply) : int =
-    let ofp_body_bits = Cstruct.shift buf sizeof_ofp_multipart_reply in
-    sizeof_ofp_multipart_reply + (match mpr with
-      | PortsDescReply pdr -> 
-          set_ofp_multipart_reply_typ buf (ofp_multipart_types_to_int OFPMP_PORT_DESC);
-          PortsDescriptionReply.marshal ofp_body_bits pdr
-      | SwitchDescReply sdr -> 
-          set_ofp_multipart_reply_typ buf (ofp_multipart_types_to_int OFPMP_DESC);
-          SwitchDescriptionReply.marshal ofp_body_bits sdr
-      | FlowStatsReply fsr -> 
-          set_ofp_multipart_reply_typ buf (ofp_multipart_types_to_int OFPMP_FLOW);
-          Flow.marshal ofp_body_bits fsr
-      | AggregateReply ar -> 
-          set_ofp_multipart_reply_typ buf (ofp_multipart_types_to_int OFPMP_AGGREGATE);
-          Aggregate.marshal ofp_body_bits ar
-      | TableReply tr ->
-          set_ofp_multipart_reply_typ buf (ofp_multipart_types_to_int OFPMP_TABLE);
-          Table.marshal ofp_body_bits tr
-      | PortStatsReply psr ->
-          set_ofp_multipart_reply_typ buf (ofp_multipart_types_to_int OFPMP_PORT_STATS);
-          PortStats.marshal ofp_body_bits psr
-          )
-    
-  let parse (bits : Cstruct.t) : multipartReply =
-    let ofp_body_bits = Cstruct.shift bits sizeof_ofp_multipart_reply in
-    match int_to_ofp_multipart_types (get_ofp_multipart_reply_typ bits) with
-      | Some OFPMP_PORT_DESC -> PortsDescriptionReply.parse ofp_body_bits
-      | Some OFPMP_DESC -> SwitchDescriptionReply.parse ofp_body_bits
-      | Some OFPMP_FLOW -> Flow.parse ofp_body_bits
-      | Some OFPMP_AGGREGATE -> Aggregate.parse ofp_body_bits
-      | Some OFPMP_TABLE -> Table.parse ofp_body_bits
-      | Some OFPMP_PORT_STATS -> PortStats.parse ofp_body_bits
-      | _ -> raise (Unparsable (sprintf "NYI: can't parse this multipart reply"))
-
-end
-
-module TableMod = struct
-
-    cstruct ofp_table_mod {
-      uint8_t table_id;
-      uint8_t pad[3];
-      uint32_t confi
-    } as big_endian
-    
-
-    let sizeof (tab : tableMod) : int =
-    sizeof_ofp_table_mod
-
-end
-
-
-module Error = struct
-
-  type t = {
-    typ : int16;
-    code : int16;
-  }
-
-  cstruct ofp_error_msg {
-    uint16_t typ;
-    uint16_t code
-  } as big_endian
-  
-  (* page 95 of OF 1.3.1 *)
-  let parse (bits : Cstruct.t) : t =
-    let typ = get_ofp_error_msg_typ bits in
-    let code = get_ofp_error_msg_code bits in
-    { typ; code }
-
-  let to_string (error : t) : string =
-    Format.sprintf "error type=%d, code=%d" error.typ error.code
-
-end
-
-module Message = struct
-
-  type t =
-    | Hello
-    | EchoRequest of bytes
-    | EchoReply of bytes
-    | FeaturesRequest
-    | FeaturesReply of SwitchFeatures.t
-    | FlowModMsg of flowMod
-    | GroupModMsg of groupMod
-    | PacketInMsg of packetIn
-    | PacketOutMsg of packetOut
-    | PortStatusMsg of portStatus
-    | MultipartReq of multipartRequest
-    | MultipartReply of multipartReply
-    | BarrierRequest
-    | BarrierReply
-    | Error of Error.t
-
-
-  let string_of_msg_code (msg : msg_code) : string = match msg with
-    | HELLO -> "HELLO"
-    | ECHO_REQ -> "ECHO_REQ"
-    | ECHO_RESP -> "ECHO_RESP"
-    | FEATURES_REQ -> "FEATURES_REQ"
-    | FEATURES_RESP -> "FEATURES_RESP"
-    | FLOW_MOD -> "FLOW_MOD"
-    | GROUP_MOD -> "GROUP_MOD"
-    | PACKET_IN -> "PACKET_IN"
-    | PACKET_OUT -> "PACKET_OUT"
-    | PORT_STATUS -> "PORT_STATUS"
-    | MULTIPART_REQ -> "MULTIPART_REQ"
-    | MULTIPART_RESP -> "MULTIPART_RESP"
-    | BARRIER_REQ -> "BARRIER_REQ"
-    | BARRIER_RESP -> "BARRIER_RESP"
-    | ERROR -> "ERROR"
-    | VENDOR -> "VENDOR"
-    | GET_CONFIG_REQ -> "GET_CONFIG_REQ"
-    | GET_CONFIG_RESP -> "GET_CONFIG_RESP"
-    | SET_CONFIG -> "SET_CONFIG"
-    | FLOW_REMOVED -> "FLOW_REMOVED"
-    | PORT_MOD -> "PORT_MOD"
-    | TABLE_MOD -> "TABLE_MOD"
-    | QUEUE_GET_CONFIG_REQ -> "QUEUE_GET_CONFIG_REQ"
-    | QUEUE_GET_CONFIG_RESP -> "QUEUE_GET_CONFIG_RESP"
-    | ROLE_REQ -> "ROLE_REQ"
-    | ROLE_RESP -> "ROLE_RESP"
-    | GET_ASYNC_REQ -> "GET_ASYNC_REQ"
-    | GET_ASYNC_REP -> "GET_ASYNC_REP"
-    | SET_ASYNC -> "SEC_ASYNC"
-    | METER_MOD -> "METER_MOD"
-
-  module Header = OpenFlow_Header
-
-  let msg_code_of_message (msg : t) : msg_code = match msg with
-    | Hello -> HELLO
-    | EchoRequest _ -> ECHO_REQ
-    | EchoReply _ -> ECHO_RESP
-    | FeaturesRequest -> FEATURES_REQ
-    | FeaturesReply _ -> FEATURES_RESP
-    | FlowModMsg _ -> FLOW_MOD
-    | GroupModMsg _ -> GROUP_MOD
-    | PacketInMsg _ -> PACKET_IN
-    | PacketOutMsg _ -> PACKET_OUT
-    | PortStatusMsg _ ->   PORT_STATUS
-    | MultipartReq _ -> MULTIPART_REQ
-    | MultipartReply _ -> MULTIPART_RESP
-    | BarrierRequest ->   BARRIER_REQ
-    | BarrierReply ->   BARRIER_RESP
-    | Error _ -> ERROR
-
-  let sizeof (msg : t) : int = match msg with
-    | Hello -> Header.size
-    | EchoRequest bytes -> Header.size + (String.length (Cstruct.to_string bytes))
-    | EchoReply bytes -> Header.size + (String.length (Cstruct.to_string bytes))
-    | FeaturesRequest -> Header.size
-    | FeaturesReply _ -> Header.size + sizeof_ofp_switch_features
-    | FlowModMsg fm -> Header.size + FlowMod.sizeof fm
-    | GroupModMsg gm -> Header.size + GroupMod.sizeof gm
-    | PacketInMsg pi -> Header.size + PacketIn.sizeof pi
-    | PacketOutMsg po -> Header.size + PacketOut.sizeof po
-    | PortStatusMsg _ -> Header.size + sizeof_ofp_port_status + sizeof_ofp_port
-    | MultipartReq req -> Header.size + MultipartReq.sizeof req
-    | MultipartReply _ -> failwith "NYI: sizeof MultipartReply"
-    | BarrierRequest -> failwith "NYI: sizeof BarrierRequest"
-    | BarrierReply -> failwith "NYI: sizeof BarrierReply"
-    | Error _ -> failwith "NYI: sizeof Error"
-
-  let to_string (msg : t) : string = match msg with
-    | Hello -> "Hello"
-    | Error _ -> "Error"
-    | EchoRequest _ -> "EchoRequest"
-    | EchoReply _ -> "EchoReply"
-    | FeaturesRequest -> "FeaturesRequest"
-    | FeaturesReply _ -> "FeaturesReply"
-    | FlowModMsg _ -> "FlowMod"
-    | GroupModMsg _ -> "GroupMod"
-    | PacketInMsg _ -> "PacketIn"
-    | PacketOutMsg _ -> "PacketOut"
-    | PortStatusMsg _ -> "PortStatus"
-    | MultipartReq _ -> "MultipartRequest"
-    | MultipartReply _ -> "MultipartReply"
-    | BarrierRequest -> "BarrierRequest"
-    | BarrierReply -> "BarrierReply"
-
-  (* let marshal (buf : Cstruct.t) (msg : message) : int = *)
-  (*   let buf2 = (Cstruct.shift buf Header.size) in *)
-  (*   set_ofp_header_version buf 0x04; *)
-  (*   set_ofp_header_typ buf (msg_code_to_int (msg_code_of_message msg)); *)
-  (*   set_ofp_header_length buf (sizeof msg); *)
-
-  let blit_message (msg : t) (out : Cstruct.t) =
-    match msg with
-      | Hello ->
-        Header.size
-      | EchoRequest bytes
-      | EchoReply bytes ->
-        Cstruct.blit_from_string (Cstruct.to_string bytes) 0 out 0 (String.length (Cstruct.to_string bytes));
-        Header.size + String.length (Cstruct.to_string bytes)
-      | FeaturesRequest ->
-        Header.size
-      | FeaturesReply fr ->
-        Header.size + SwitchFeatures.marshal out fr
-      | FlowModMsg fm ->
-        Header.size + FlowMod.marshal out fm
-      | GroupModMsg gm ->
-        Header.size + GroupMod.marshal out gm
-      | PacketOutMsg po ->
-        Header.size + PacketOut.marshal out po
-      | MultipartReq mpr ->
-        Header.size + MultipartReq.marshal out mpr
-      | MultipartReply _ -> failwith "NYI: marshal MultipartReply"
-      | BarrierRequest -> failwith "NYI: marshal BarrierRequest"
-      | BarrierReply -> failwith "NYI: marshal BarrierReply"
-      | PacketInMsg pi ->
-        Header.size + PacketIn.marshal out pi
-      | PortStatusMsg ps -> 
-        Header.size + PortStatus.marshal out ps
-      | Error _ -> failwith "NYI: marshall Error"
-
-
-  let header_of xid msg =
-    let open Header in
-    { version = 0x04; type_code = msg_code_to_int (msg_code_of_message msg);
-      length = sizeof msg; xid = xid }
-
-  let marshal_body (msg : t) (buf : Cstruct.t) =
-    let _ = blit_message msg buf in
-    ()
-    
-  let marshal (xid : xid) (msg : t) : string =
-    let sizeof_buf = sizeof msg in
-    let hdr = header_of xid msg in
-    let buf = Cstruct.create sizeof_buf in
-    Header.marshal buf hdr;
-    let _ = blit_message msg (Cstruct.shift buf Header.size) in
-    Cstruct.to_string buf
-
-  let parse (hdr : Header.t) (body_buf : string) : (xid * t) =
-    let body_bits = Cstruct.of_string body_buf in
-    let typ = match int_to_msg_code hdr.Header.type_code with
-      | Some code -> code
-      | None -> raise (Unparsable "unknown message code") in
-    let msg = match typ with
-      | HELLO -> Hello
-      | ECHO_RESP -> EchoReply body_bits
-      | FEATURES_RESP -> FeaturesReply (SwitchFeatures.parse body_bits)
-      | PACKET_IN -> PacketInMsg (PacketIn.parse body_bits)
-      | ECHO_REQ -> EchoRequest body_bits
-      | PORT_STATUS -> PortStatusMsg (PortStatus.parse body_bits)
-      | MULTIPART_RESP -> MultipartReply (MultipartReply.parse body_bits)
-      | ERROR -> Error (Error.parse body_bits)
-      | code -> raise (Unparsable (Printf.sprintf "unexpected message type %s" (string_of_msg_code typ))) in
-    (hdr.Header.xid, msg)
-end
-
-let portsDescRequest = Message.MultipartReq {mpr_type = PortsDescReq;
-                                             mpr_flags = false;
-                                             mpr_body = None}
-=======
-(* TODO(???): rename sizeof to size_of for consistency with 0x01 stuff. *)
-
-(** OpenFlow 1.3 (protocol version 0x04) *)
-
-open Printf
-open Cstruct
-open Cstruct.BE
-open OpenFlow0x04_Core
-open List
-open Packet
-
-exception Unparsable of string
-let sym_num = ref 0
-
-let sum (lst : int list) = List.fold_left (fun x y -> x + y) 0 lst
-
-type uint48 = uint64
-type uint12 = uint16
-type switchId = OpenFlow0x04_Core.switchId
-
-(* OKAY *)
-cenum msg_code {
-  HELLO;
-  ERROR;
-  ECHO_REQ;
-  ECHO_RESP;
-  VENDOR;
-  FEATURES_REQ;
-  FEATURES_RESP;
-  GET_CONFIG_REQ;
-  GET_CONFIG_RESP;
-  SET_CONFIG;
-  PACKET_IN;
-  FLOW_REMOVED;
-  PORT_STATUS;
-  PACKET_OUT;
-  FLOW_MOD;
-  GROUP_MOD;
-  PORT_MOD;
-  TABLE_MOD;
-  MULTIPART_REQ;
-  MULTIPART_RESP;
-  BARRIER_REQ;
-  BARRIER_RESP;
-  QUEUE_GET_CONFIG_REQ;
-  QUEUE_GET_CONFIG_RESP;
-  ROLE_REQ;
-  ROLE_RESP;
-  GET_ASYNC_REQ;
-  GET_ASYNC_REP;
-  SET_ASYNC;
-  METER_MOD
-} as uint8_t
-
-cstruct ofp_match {
-  uint16_t typ;          
-  uint16_t length
-} as big_endian
-
-let ofpp_in_port = 0xfffffff8l
-let ofpp_flood = 0xfffffffbl
-let ofpp_all = 0xfffffffcl
-let ofpp_controller = 0xfffffffdl
-let ofpp_any = 0xffffffffl
-
-let ofp_no_buffer = 0xffffffffl
-
-(* Not in the spec, comes from C headers. :rolleyes: *)
-let ofpg_all = 0xfffffffcl
-let ofpg_any = 0xffffffffl
-let ofp_eth_alen = 6          (* Bytes in an Ethernet address. *)
-
-(* OKAY *)
-cenum ofp_oxm_class {
-  OFPXMC_NXM_0          = 0x0000;    (* Backward compatibility with NXM *)
-  OFPXMC_NXM_1          = 0x0001;    (* Backward compatibility with NXM *)
-  OFPXMC_OPENFLOW_BASIC = 0x8000;    (* Basic class for OpenFlow *)
-  OFPXMC_EXPERIMENTER   = 0xFFFF     (* Experimenter class *)
-} as uint16_t
-
-(* OKAY *)
-cenum oxm_ofb_match_fields {
-  OFPXMT_OFB_IN_PORT        = 0;  (* Switch input port. *)
-  OFPXMT_OFB_IN_PHY_PORT    = 1;  (* Switch physical input port. *)
-  OFPXMT_OFB_METADATA       = 2;  (* Metadata passed between tables. *)
-  OFPXMT_OFB_ETH_DST        = 3;  (* Ethernet destination address. *)
-  OFPXMT_OFB_ETH_SRC        = 4;  (* Ethernet source address. *)
-  OFPXMT_OFB_ETH_TYPE       = 5;  (* Ethernet frame type. *)
-  OFPXMT_OFB_VLAN_VID       = 6;  (* VLAN id. *)
-  OFPXMT_OFB_VLAN_PCP       = 7;  (* VLAN priority. *)
-  OFPXMT_OFB_IP_DSCP        = 8;  (* IP DSCP (6 bits in ToS field). *)
-  OFPXMT_OFB_IP_ECN         = 9;  (* IP ECN (2 bits in ToS field). *)
-  OFPXMT_OFB_IP_PROTO       = 10; (* IP protocol. *)
-  OFPXMT_OFB_IPV4_SRC       = 11; (* IPv4 source address. *)
-  OFPXMT_OFB_IPV4_DST       = 12; (* IPv4 destination address. *)
-  OFPXMT_OFB_TCP_SRC        = 13; (* TCP source port. *)
-  OFPXMT_OFB_TCP_DST        = 14; (* TCP destination port. *)
-  OFPXMT_OFB_UDP_SRC        = 15; (* UDP source port. *)
-  OFPXMT_OFB_UDP_DST        = 16; (* UDP destination port. *)
-  OFPXMT_OFB_SCTP_SRC       = 17; (* SCTP source port. *)
-  OFPXMT_OFB_SCTP_DST       = 18; (* SCTP destination port. *)
-  OFPXMT_OFB_ICMPV4_TYPE    = 19; (* ICMP type. *)
-  OFPXMT_OFB_ICMPV4_CODE    = 20; (* ICMP code. *)
-  OFPXMT_OFB_ARP_OP         = 21; (* ARP opcode. *)
-  OFPXMT_OFB_ARP_SPA        = 22; (* ARP source IPv4 address. *)
-  OFPXMT_OFB_ARP_TPA        = 23; (* ARP target IPv4 address. *)
-  OFPXMT_OFB_ARP_SHA        = 24; (* ARP source hardware address. *)
-  OFPXMT_OFB_ARP_THA        = 25; (* ARP target hardware address. *)
-  OFPXMT_OFB_IPV6_SRC       = 26; (* IPv6 source address. *)
-  OFPXMT_OFB_IPV6_DST       = 27; (* IPv6 destination address. *)
-  OFPXMT_OFB_IPV6_FLABEL    = 28; (* IPv6 Flow Label *)
-  OFPXMT_OFB_ICMPV6_TYPE    = 29; (* ICMPv6 type. *)
-  OFPXMT_OFB_ICMPV6_CODE    = 30; (* ICMPv6 code. *)
-  OFPXMT_OFB_IPV6_ND_TARGET = 31; (* Target address for ND. *)
-  OFPXMT_OFB_IPV6_ND_SLL    = 32; (* Source link-layer for ND. *)
-  OFPXMT_OFB_IPV6_ND_TLL    = 33; (* Target link-layer for ND. *)
-  OFPXMT_OFB_MPLS_LABEL     = 34; (* MPLS label. *)
-  OFPXMT_OFB_MPLS_TC        = 35; (* MPLS TC. *)
-  OFPXMT_OFP_MPLS_BOS       = 36; (* MPLS BoS bit. *)
-  OFPXMT_OFB_PBB_ISID       = 37; (* PBB I-SID. *)
-  OFPXMT_OFB_TUNNEL_ID      = 38; (* Logical Port Metadata. *)
-  OFPXMT_OFB_IPV6_EXTHDR    = 39  (* IPv6 Extension Header pseudo-field *)
-} as uint8_t
-
-cenum ofp_vlan_id {
-  OFPVID_PRESENT = 0x1000; (* Bit that indicate that a VLAN id is set *)
-  OFPVID_NONE    = 0x0000  (* No VLAN id was set. *)
-} as uint16_t
-
-cstruct ofp_switch_features {
-  uint64_t datapath_id;
-  uint32_t n_buffers;
-  uint8_t n_tables;
-  uint8_t auxiliary_id;
-  uint8_t pad0;
-  uint8_t pad1;
-  uint8_t pad2;
-  uint32_t capabilities; 
-  uint32_t reserved
-} as big_endian 
-
-module PortConfig = struct
-
-  let config_to_int (config : portConfig) : int32 =
-    Int32.logor (if config.port_down then (Int32.shift_left 1l 0) else 0l) 
-     (Int32.logor (if config.no_recv then (Int32.shift_left 1l 2) else 0l)  
-      (Int32.logor (if config.no_fwd then (Int32.shift_left 1l 5) else 0l)
-       (if config.no_packet_in then (Int32.shift_left 1l 6) else 0l)))
-
-  let marshal (pc : portConfig) : int32 = config_to_int pc
-		
-
-  let parse bits : portConfig =
-    { port_down     = Bits.test_bit 0 bits;
-      no_recv       = Bits.test_bit 2 bits;
-      no_fwd        = Bits.test_bit 5 bits;
-      no_packet_in  = Bits.test_bit 6 bits
-    }
-
-  let to_string (config : portConfig) = 
-    Format.sprintf "port_down:%b,no_recv:%b,no_fwd:%b,no_packet_in:%b"
-    config.port_down
-    config.no_recv
-    config.no_fwd
-    config.no_packet_in
-end
-
-module PortFeatures = struct
-
-  let features_to_int (features : portFeatures) : int32 =
-    Int32.logor (if features.rate_10mb_hd then (Int32.shift_left 1l 0) else 0l)
-    (Int32.logor (if features.rate_10mb_fd then (Int32.shift_left 1l 1) else 0l)
-     (Int32.logor (if features.rate_100mb_hd then (Int32.shift_left 1l 2) else 0l)
-      (Int32.logor (if features.rate_100mb_fd then (Int32.shift_left 1l 3) else 0l)
-       (Int32.logor (if features.rate_1gb_hd then (Int32.shift_left 1l 4) else 0l)
-        (Int32.logor (if features.rate_1gb_fd then (Int32.shift_left 1l 5) else 0l)
-         (Int32.logor (if features.rate_10gb_fd then (Int32.shift_left 1l 6) else 0l)
-          (Int32.logor (if features.rate_40gb_fd then (Int32.shift_left 1l 7) else 0l)
-           (Int32.logor (if features.rate_100gb_fd then (Int32.shift_left 1l 8) else 0l)
-            (Int32.logor (if features.rate_1tb_fd then (Int32.shift_left 1l 9) else 0l)
-             (Int32.logor (if features.other then (Int32.shift_left 1l 10) else 0l)
-              (Int32.logor (if features.copper then (Int32.shift_left 1l 11) else 0l)
-               (Int32.logor (if features.fiber then (Int32.shift_left 1l 12) else 0l)
-                (Int32.logor (if features.autoneg then (Int32.shift_left 1l 13) else 0l)
-                 (Int32.logor (if features.pause then (Int32.shift_left 1l 14) else 0l)
-                  (if features.pause_asym then (Int32.shift_left 1l 15) else 0l)))))))))))))))
-
-  let marshal (pf : portFeatures) : int32 = features_to_int pf
-
-  let parse bits : portFeatures =
-    { rate_10mb_hd  = Bits.test_bit 0 bits;
-      rate_10mb_fd  = Bits.test_bit 1 bits;
-      rate_100mb_hd = Bits.test_bit 2 bits;
-      rate_100mb_fd = Bits.test_bit 3 bits;
-      rate_1gb_hd   = Bits.test_bit 4 bits;
-      rate_1gb_fd   = Bits.test_bit 5 bits;
-      rate_10gb_fd  = Bits.test_bit 6 bits;
-      rate_40gb_fd  = Bits.test_bit 7 bits;
-      rate_100gb_fd = Bits.test_bit 8 bits;
-      rate_1tb_fd   = Bits.test_bit 9 bits;
-      other         = Bits.test_bit 10 bits;
-      copper        = Bits.test_bit 11 bits;
-      fiber         = Bits.test_bit 12 bits;
-      autoneg       = Bits.test_bit 13 bits;
-      pause         = Bits.test_bit 14 bits;
-      pause_asym    = Bits.test_bit 15 bits
-    }
-
-  let to_string (feat : portFeatures) =
-    Format.sprintf
-      "10mhd:%b,10mfd:%b,100mhd:%b,100mfd:%b,1ghd%b\
-      1gfd:%b,10gfd:%b,40gfd:%b,100gfd:%b,1tfd:%b,\
-      other:%b,copper:%b,fiber:%b,autoneg:%b,pause:%b,\
-      pause_asym:%b"
-      feat.rate_10mb_hd
-      feat.rate_10mb_fd
-      feat.rate_100mb_hd
-      feat.rate_100mb_fd
-      feat.rate_1gb_hd
-      feat.rate_1gb_fd
-      feat.rate_10gb_fd
-      feat.rate_40gb_fd
-      feat.rate_100gb_fd
-      feat.rate_1tb_fd
-      feat.other
-      feat.copper
-      feat.fiber
-      feat.autoneg
-      feat.pause
-      feat.pause_asym
-end
-
-cstruct ofp_port_stats_request {
-  uint32_t port_no;
-  uint8_t pad[4]
-} as big_endian
-
-cstruct ofp_queue_stats_request {
-  uint32_t port_no;
-  uint32_t queue_id
-} as big_endian
-
-cstruct ofp_group_stats_request {
-  uint32_t group_id;
-  uint8_t pad[4]
-} as big_endian
-
-cstruct ofp_meter_multipart_request {
-  uint32_t meter_id;
-  uint8_t pad[4]
-} as big_endian
-
-cstruct ofp_table_features {
-  uint16_t length;
-  uint8_t table_id;
-  uint8_t pad[5];
-  uint8_t name[32];
-  uint64_t metadata_match;
-  uint64_t metadata_write;
-  uint32_t config; 
-  uint32_t max_entries
-} as big_endian
-
-(* Body of reply to OFPMP_PORT request. If a counter is unsupported, set
-* the field to all ones. *)
-cstruct ofp_port_stats {
-  uint32_t port_no;
-  uint8_t pad[4]; (* Align to 64-bits. *)
-  uint64_t rx_packets; (* Number of received packets. *)
-  uint64_t tx_packets; (* Number of transmitted packets. *)
-  uint64_t rx_bytes; (* Number of received bytes. *)
-  uint64_t tx_bytes; (* Number of transmitted bytes. *)
-  uint64_t rx_dropped; (* Number of packets dropped by RX. *)
-  uint64_t tx_dropped; (* Number of packets dropped by TX. *)
-  uint64_t rx_errors; (* Number of receive errors. This is a super-set
-			 of more specific receive errors and should be
-			 greater than or equal to the sum of all
-			 rx_*_err values. *)
-  uint64_t tx_errors; (* Number of transmit errors. This is a super-set
-			 of more specific transmit errors and should be
-			 greater than or equal to the sum of all
-			 tx_*_err values (none currently defined.) *)
-  uint64_t rx_frame_err; (* Number of frame alignment errors. *)
-  uint64_t rx_over_err; (* Number of packets with RX overrun. *)
-  uint64_t rx_crc_err; (* Number of CRC errors. *)
-  uint64_t collisions; (* Number of collisions. *)
-  uint32_t duration_sec; (* Time port has been alive in seconds. *)
-  uint32_t duration_nsec (* Time port has been alive in nanoseconds beyond
-			     duration_sec. *)
-} as big_endian
-
-cstruct ofp_port {
-  uint32_t port_no;
-  uint32_t pad;
-  uint8_t hw_addr[6];
-  uint8_t pad2;
-  uint8_t pad3;
-  uint8_t name[16]; (* OFP_MAX_PORT_NAME_LEN, Null-terminated *)
-  uint32_t config; (* Bitmap of OFPPC_* flags. *)
-  uint32_t state; (* Bitmap of OFPPS_* flags. *)
-  (* Bitmaps of OFPPF_* that describe features. All bits zeroed if
-   * unsupported or unavailable. *)
-  uint32_t curr; (* Current features. *)
-  uint32_t advertised; (* Features being advertised by the port. *)
-  uint32_t supported; (* Features supported by the port. *)
-  uint32_t peer; (* Features advertised by peer. *)
-  uint32_t curr_speed; (* Current port bitrate in kbps. *)
-  uint32_t max_speed (* Max port bitrate in kbps *)
-} as big_endian
-
-cenum ofp_port_reason {
-  OFPPR_ADD;
-  OFPPR_DELETE;
-  OFPPR_MODIFY
-} as uint8_t
-
-cstruct ofp_port_status {
-  uint8_t reason;               (* One of OFPPR_* *)
-  uint8_t pad[7]
-} as big_endian
-
-cenum ofp_table_config {
-  OFPTC_DEPRECATED_MASK = 0x00000003l (* currently deprecated *)
-} as uint32_t
-
-cenum ofp_table_feature_prop_type {
-  OFPTFPT_INSTRUCTIONS       = 0;
-  OFPTFPT_INSTRUCTIONS_MISS  = 1;
-  OFPTFPT_NEXT_TABLES        = 2;
-  OFPTFPT_NEXT_TABLES_MISS   = 3;
-  OFPTFPT_WRITE_ACTIONS      = 4;
-  OFPTFPT_WRITE_ACTIONS_MISS  = 5;
-  OFPTFPT_APPLY_ACTIONS       = 6;
-  OFPTFPT_APPLY_ACTIONS_MISS  = 7;
-  OFPTFPT_MATCH               = 8;
-  OFPTFPT_WILDCARDS           = 10;
-  OFPTFPT_WRITE_SETFIELD      = 12;
-  OFPTFPT_WRITE_SETFIELD_MISS = 13;
-  OFPTFPT_APPLY_SETFIELD      = 14;
-  OFPTFPT_APPLY_SETFIELD_MISS = 15;
-  OFPTFPT_EXPERIMENTER        = 0xFFFE;
-  OFPTFPT_EXPERIMENTER_MISS   = 0xFFFF
-} as uint16_t
-
-cstruct ofp_table_feature_prop_header {
-  uint16_t typ;
-  uint16_t length
-} as big_endian
-
-(* MISSING: ofp_ queues *)
-
-cenum ofp_flow_mod_command {
-  OFPFC_ADD            = 0; (* New flow. *)
-  OFPFC_MODIFY         = 1; (* Modify all matching flows. *)
-  OFPFC_MODIFY_STRICT  = 2; (* Modify entry strictly matching wildcards and
-                              priority. *)
-  OFPFC_DELETE         = 3; (* Delete all matching flows. *)
-  OFPFC_DELETE_STRICT  = 4  (* Delete entry strictly matching wildcards and
-                              priority. *)
-} as uint8_t
-
-cstruct ofp_flow_mod {
-  uint64_t cookie;             (* Opaque controller-issued identifier. *)
-  uint64_t cookie_mask;        (* Mask used to restrict the cookie bits
-                                  that must match when the command is
-                                  OFPFC_MODIFY* or OFPFC_DELETE*. A value
-                                  of 0 indicates no restriction. *)
-
-  (* Flow actions. *)
-  uint8_t table_id;             (* ID of the table to put the flow in.
-                                   For OFPFC_DELETE_* commands, OFPTT_ALL
-                                   can also be used to delete matching
-                                   flows from all tables. *)
-  uint8_t command;              (* One of OFPFC_*. *)
-  uint16_t idle_timeout;        (* Idle time before discarding (seconds). *)
-  uint16_t hard_timeout;        (* Max time before discarding (seconds). *)
-  uint16_t priority;            (* Priority level of flow entry. *)
-  uint32_t buffer_id;           (* Buffered packet to apply to, or
-                                   OFP_NO_BUFFER.
-                                   Not meaningful for OFPFC_DELETE*. *)
-  uint32_t out_port;            (* For OFPFC_DELETE* commands, require
-                                   matching entries to include this as an
-                                   output port.  A value of OFPP_ANY
-                                   indicates no restriction. *)
-  uint32_t out_group;           (* For OFPFC_DELETE* commands, require
-                                   matching entries to include this as an
-                                   output group.  A value of OFPG_ANY
-                                   indicates no restriction. *)
-  uint16_t flags;               (* One of OFPFF_*. *)
-  uint8_t pad0;
-  uint8_t pad1
-} as big_endian
-
-(* OKAY *)
-cenum ofp_action_type {
-  OFPAT_OUTPUT       = 0;  (* Output to switch port. *)
-  OFPAT_COPY_TTL_OUT = 11; (* Copy TTL "outwards" -- from next-to-outermost
-                              to outermost *)
-  OFPAT_COPY_TTL_IN  = 12; (* Copy TTL "inwards" -- from outermost to
-                             next-to-outermost *)
-  OFPAT_SET_MPLS_TTL = 15; (* MPLS TTL *)
-  OFPAT_DEC_MPLS_TTL = 16; (* Decrement MPLS TTL *)
-
-  OFPAT_PUSH_VLAN    = 17; (* Push a new VLAN tag *)
-  OFPAT_POP_VLAN     = 18; (* Pop the outer VLAN tag *)
-  OFPAT_PUSH_MPLS    = 19; (* Push a new MPLS tag *)
-  OFPAT_POP_MPLS     = 20; (* Pop the outer MPLS tag *)
-  OFPAT_SET_QUEUE    = 21; (* Set queue id when outputting to a port *)
-  OFPAT_GROUP        = 22; (* Apply group. *)
-  OFPAT_SET_NW_TTL   = 23; (* IP TTL. *)
-  OFPAT_DEC_NW_TTL   = 24; (* Decrement IP TTL. *)
-  OFPAT_SET_FIELD    = 25; (* Set a header field using OXM TLV format. *)
-  OFPAT_PUSH_PBB     = 26; (* Push a new PBB service tag (I-TAG) *)
-  OFPAT_POP_PBB      = 27; (* Pop the outer PBB service tag (I-TAG) *)
-  OFPAT_EXPERIMENTER = 0xffff
-} as uint16_t
-
-(* Action structure for OFPAT_OUTPUT, which sends packets out 'port'.
- * When the 'port' is the OFPP_CONTROLLER, 'max_len' indicates the max
- * number of bytes to send.  A 'max_len' of zero means no bytes of the
- * packet should be sent. A 'max_len' of OFPCML_NO_BUFFER means that
- * the packet is not buffered and the complete packet is to be sent to
- * the controller. *)
-cstruct ofp_action_output {
-    uint16_t typ;                   (* OFPAT_OUTPUT. *)
-    uint16_t len;                   (* Length is 16. *)
-    uint32_t port;                  (* Output port. *)
-    uint16_t max_len;               (* Max length to send to controller. *)
-    uint8_t pad0;                   (* Pad to 64 bits. *)
-    uint8_t pad1;                   (* Pad to 64 bits. *)
-    uint8_t pad2;                   (* Pad to 64 bits. *)
-    uint8_t pad3;                   (* Pad to 64 bits. *)
-    uint8_t pad4;                   (* Pad to 64 bits. *)
-    uint8_t pad5                    (* Pad to 64 bits. *)
-} as big_endian
-
-(* Action structure for OFPAT_GROUP. *)
-cstruct ofp_action_group {
-  uint16_t typ;                   (* OFPAT_GROUP. *)
-  uint16_t len;                   (* Length is 8. *)
-  uint32_t group_id               (* Group identifier. *)
-} as big_endian
-
-(* Generic action header. Used for POP_VLAN *)
-cstruct ofp_action_header {
-  uint16_t typ;                   (* POP_VLAN. *)
-  uint16_t len;                   (* Length is 8. *)
-  uint8_t pad;
-  uint8_t pad1;
-  uint8_t pad2;
-  uint8_t pad3
-} as big_endian
-
-(* Action structure for POP_MPLS *)
-cstruct ofp_action_pop_mpls {
-  uint16_t typ;                   (* POP_VLAN. *)
-  uint16_t len;                   (* Length is 8. *)
-  uint16_t ethertype;
-  uint8_t pad0;                   (* Pad to 64 bits. *)
-  uint8_t pad1                    (* Pad to 64 bits. *)
-} as big_endian
-
-(* Action structure for SET_NW_TTL *)
-cstruct ofp_action_nw_ttl {
-  uint16_t typ;                   (* SET_NW_TTL. *)
-  uint16_t len;                   (* Length is 8. *)
-  uint8_t nw_ttl;
-  uint8_t pad;
-  uint8_t pad1;
-  uint8_t pad2
-} as big_endian
-
-(* Action structure for SET_MPLS_TTL *)
-cstruct ofp_action_mpls_ttl {
-  uint16_t typ;                   (* SET_MPLS_TTL. *)
-  uint16_t len;                   (* Length is 8. *)
-  uint8_t mpls_ttl;
-  uint8_t pad[3];
-} as big_endian
-
-(* Action structure for *_PUSH *)
-cstruct ofp_action_push {
-  uint16_t typ;                   (* OFPAT_PUSH_VLAN/MPLS/PBB *)
-  uint16_t len;                   (* Length is 8. *)
-  uint16_t ethertype;             (* Pad to 64 bits. *)
-  uint8_t pad0;                   (* Pad to 64 bits. *)
-  uint8_t pad1                   (* Pad to 64 bits. *)
-} as big_endian
-
-(* Action structure for OFPAT_SET_FIELD. *)
-cstruct ofp_action_set_field {
-    uint16_t typ;                  (* OFPAT_SET_FIELD. *)
-    uint16_t len                   (* Length is padded to 64 bits. *)
-    (* Followed by:
-     *   - Exactly oxm_len bytes containing a single OXM TLV, then
-     *   - Exactly ((oxm_len + 4) + 7)/8*8 - (oxm_len + 4) (between 0 and 7)
-     *     bytes of all-zero bytes
-     *)
-} as big_endian
-
-(* Action structure for SET_QUEUE *)
-cstruct ofp_action_set_queue {
-   uint16_t typ;                   (* OFPAT_SET_QUEUE*)
-   uint16_t len;                   (* Length is 8. *)
-   uint32_t queue_id
-} as big_endian
-
-cstruct ofp_action_experimenter { 
-   uint16_t typ;
-   uint16_t len;
-   uint32_t experimenter
-} as big_endian
-
-(* Instruction header that is common to all instructions.  The length includes
- * the header and any padding used to make the instruction 64-bit aligned.
- * NB: The length of an instruction *must* always be a multiple of eight. *)
-cstruct ofp_instruction {
-    uint16_t typ;                 (* Instruction type *)
-    uint16_t len                  (* Length of this struct in bytes. *)
-} as big_endian
-
-cenum ofp_instruction_type {
-    OFPIT_GOTO_TABLE        = 1;
-    OFPIT_WRITE_METADATA    = 2;
-    OFPIT_WRITE_ACTIONS     = 3;
-    OFPIT_APPLY_ACTIONS     = 4;
-    OFPIT_CLEAR_ACTIONS     = 5;
-    OFPIT_METER             = 6;
-    OFPIT_EXPERIMENTER      = 0xFFFF;
-} as uint16_t
-
-(* Instruction structure for OFPIT_GOTO_TABLE *)
-cstruct ofp_instruction_goto_table {
-    uint16_t typ;                 (* OFPIT_GOTO_TABLE *)
-    uint16_t len;                 (* Length of this struct in bytes. *)
-    uint8_t table_id;             (* Set next table in the lookup pipeline *)
-    uint8_t pad0;                 (* Pad to 64 bits. *)
-    uint8_t pad1;
-    uint8_t pad2
-} as big_endian
-
-(* Instruction structure for OFPIT_WRITE_METADATA *)
-cstruct ofp_instruction_write_metadata {
-    uint16_t typ;                 (* OFPIT_WRITE_METADATA *)
-    uint16_t len;                 (* Length of this struct in bytes. *)
-    uint8_t pad0;                 (* Align to 64-bits *)
-    uint8_t pad1;
-    uint8_t pad2;
-    uint8_t pad3;
-    uint64_t metadata;            (* Metadata value to write *)
-    uint64_t metadata_mask        (* Metadata write bitmask *)
-} as big_endian
-
-(* Instruction structure for OFPIT_WRITE/APPLY/CLEAR_ACTIONS *)
-cstruct ofp_instruction_actions {
-    uint16_t typ;               (* One of OFPIT_*_ACTIONS *)
-    uint16_t len;               (* Length of this struct in bytes. *)
-    uint8_t pad0;               (* Align to 64-bits *)
-    uint8_t pad1;
-    uint8_t pad2;
-    uint8_t pad3
-} as big_endian
-
-(* Instruction structure for OFPIT_METER *)
-cstruct ofp_instruction_meter {
-    uint16_t typ;                 (* OFPIT_METER *)
-    uint16_t len;                 (* Length is 8. *)
-    uint32_t meter_id             (* Meter instance. *)
-} as big_endian
-
-(* Instruction structure for experimental instructions *)
-cstruct ofp_instruction_experimenter {
-    uint16_t typ;               (* OFPIT_EXPERIMENTER *)
-    uint16_t len;               (* Length of this struct in bytes *)
-    uint32_t experimenter       (* Experimenter ID which takes the same form
-                                   as in struct ofp_experimenter_header. *)
-    (* Experimenter-defined arbitrary additional data. *)
-} as big_endian
-
-
-cenum ofp_group_type {
-  OFPGC_ALL = 0; (* All (multicast/broadcast) group. *)
-  OFPGC_SELECT = 1; (* Select group. *)
-  OFPGC_INDIRECT = 2; (* Indirect group. *)
-  OFPGC_FF = 3 (* Fast failover group. *)
-} as uint16_t
-
-(* Group setup and teardown (controller -> datapath). *)
-cstruct ofp_group_mod {
-  uint16_t command;             (* One of OFPGC_*. *)
-  uint8_t typ;                 (* One of OFPGT_*. *)
-  uint8_t pad;                  (* Pad to 64 bits. *)
-  uint32_t group_id            (* Group identifier. *)
-} as big_endian
-
-(* Bucket for use in groups. *)
-cstruct ofp_bucket {
-  uint16_t len;                   (* Length the bucket in bytes, including
-                                     this header and any padding to make it
-                                     64-bit aligned. *)
-  uint16_t weight;                (* Relative weight of bucket.  Only
-                                     defined for select groups. *)
-  uint32_t watch_port;            (* Port whose state affects whether this
-                                     bucket is live.  Only required for fast
-                                     failover groups. *)
-  uint32_t watch_group;           (* Group whose state affects whether this
-                                     bucket is live.  Only required for fast
-                                     failover groups. *)
-  uint8_t pad0;
-  uint8_t pad1;
-  uint8_t pad2;
-  uint8_t pad3
-} as big_endian
-
-cstruct ofp_oxm {
-  uint16_t oxm_class;
-  uint8_t oxm_field_and_hashmask;
-  uint8_t oxm_length
-} as big_endian
-
-
-cstruct ofp_multipart_request {
-	uint16_t typ;   (* One of the OFPMP_* constants. *)
-	uint16_t flags;  (* OFPMP_REQ_* flags (none yet defined). *)
-	uint8_t pad[4];
-	uint8_t body[0] (* Body of the request. *)
-} as big_endian
-
-cenum ofp_multipart_request_flags {
-    OFPMPF_REQ_MORE = 1 (* More requests to follow. *)
-} as uint16_t
-
-cenum ofp_multipart_reply_flags {
-    OFPMPF_REPLY_MORE  = 1  (* More replies to follow. *)
-} as uint16_t
-
-cstruct ofp_multipart_reply {
-	uint16_t typ;   (* One of the OFPMP_* constants. *)
-	uint16_t flags;  (* OFPMP_REPLY_* flags. *)
-	uint8_t pad[4];
-	uint8_t body[0] (* Body of the reply. *)
-} as big_endian
-
-cenum ofp_multipart_types {
-    (* Description of this OpenFlow switch.
-    * The request body is empty.
-    * The reply body is struct ofp_desc. *)
-    OFPMP_DESC = 0;
-    (* Individual flow statistics.
-    * The request body is struct ofp_flow_multipart_request.
-    * The reply body is an array of struct ofp_flow_stats. *)
-    OFPMP_FLOW = 1;
-    (* Aggregate flow statistics.
-    * The request body is struct ofp_aggregate_stats_request.
-    * The reply body is struct ofp_aggregate_stats_reply. *)
-    OFPMP_AGGREGATE = 2;
-    (* Flow table statistics.
-    * The request body is empty.
-    * The reply body is an array of struct ofp_table_stats. *)
-    OFPMP_TABLE = 3;
-    (* Port statistics.
-    * The request body is struct ofp_port_stats_request.
-    * The reply body is an array of struct ofp_port_stats. *)
-    OFPMP_PORT_STATS = 4;
-    (* Queue statistics for a port
-    * The request body is struct ofp_queue_stats_request.
-    * The reply body is an array of struct ofp_queue_stats *)
-    OFPMP_QUEUE = 5;
-    (* Group counter statistics.
-    * The request body is struct ofp_group_stats_request.
-    * The reply is an array of struct ofp_group_stats. *)
-    OFPMP_GROUP = 6;
-    (* Group description statistics.
-    * The request body is empty.
-    * The reply body is an array of struct ofp_group_desc_stats. *)
-    OFPMP_GROUP_DESC = 7;
-    (* Group features.
-    * The request body is empty.
-    * The reply body is struct ofp_group_features_stats. *)
-    OFPMP_GROUP_FEATURES = 8;
-    (* Meter statistics.
-     * The request body is struct ofp_meter_multipart_requests.
-     * The reply body is an array of struct ofp_meter_stats. *)
-    OFPMP_METER = 9;
-    (* Meter configuration.
-    * The request body is struct ofp_meter_multipart_requests.
-    * The reply body is an array of struct ofp_meter_config. *)
-    OFPMP_METER_CONFIG = 10;
-    (* Meter features.
-    * The request body is empty.
-    * The reply body is struct ofp_meter_features. *)
-    OFPMP_METER_FEATURES = 11;
-    (* Table features.
-    * The request body is either empty or contains an array of
-    * struct ofp_table_features containing the controller’s
-    * desired view of the switch. If the switch is unable to
-    * set the specified view an error is returned.
-    * The reply body is an array of struct ofp_table_features. *)
-    OFPMP_TABLE_FEATURES = 12;
-    (* Port description.
-    * The request body is empty.
-    * The reply body is an array of struct ofp_port. *)
-    OFPMP_PORT_DESC = 13;
-    (* Experimenter extension.
-    * The request and reply bodies begin with
-    * struct ofp_experimenter_stats_header.
-    * The request and reply bodies are otherwise experimenter-defined. *)
-    OFPMP_EXPERIMENTER = 0xffff
-} as uint16_t
-
-cstruct ofp_desc {
-    uint8_t mfr_desc[256];
-    uint8_t hw_desc[256];
-    uint8_t sw_desc[256];
-    uint8_t serial_num[32];
-  } as big_endian
-
-cstruct ofp_uint8 {
-  uint8_t value
-} as big_endian
-
-cstruct ofp_uint16 {
-  uint16_t value
-} as big_endian
-
-cstruct ofp_uint32 {
-  uint32_t value
-} as big_endian
-
-cstruct ofp_uint48 {
-  uint32_t high;
-  uint16_t low
-} as big_endian
-
-cstruct ofp_uint64 {
-  uint64_t value
-} as big_endian
-
-let compare_uint32 a b =
-    let a' = if a < 0l then  
-                Int64.sub 4294967296L (Int64.of_int32 (Int32.abs a))
-             else Int64.of_int32 a in
-    let b' = if b < 0l then
-                Int64.sub 4294967296L (Int64.of_int32 (Int32.abs b))
-             else Int64.of_int32 b in
-    a' <= b'
-
-let set_ofp_uint48_value (buf : Cstruct.t) (value : uint48) =
-  let high = Int32.of_int ((Int64.to_int value) lsr 16) in
-    let low = ((Int64.to_int value) land 0xffff) in
-      set_ofp_uint48_high buf high;
-      set_ofp_uint48_low buf low
-
-let get_ofp_uint48_value (buf : Cstruct.t) : uint48 =
-  let highBits = get_ofp_uint48_high buf in
-  let high = Int64.shift_left (
-    if highBits < 0l then
-      Int64.sub 4294967296L (Int64.of_int32 (Int32.abs highBits))
-    else
-      Int64.of_int32 highBits) 16 in
-  let low = Int64.of_int (get_ofp_uint48_low buf) in
-  Int64.logor low high
-
-let rec marshal_fields (buf: Cstruct.t) (fields : 'a list) (marshal_func : Cstruct.t -> 'a -> int ): int =
-  if (fields = []) then 0
-  else let size = marshal_func buf (List.hd fields) in
-    size + (marshal_fields (Cstruct.shift buf size) (List.tl fields) marshal_func)
-
-let pad_to_64bits (n : int) : int =
-  if n land 0x7 <> 0 then
-    n + (8 - (n land 0x7))
-  else
-    n
-
-let rec pad_with_zeros (buf : Cstruct.t) (pad : int) : int =
-  if pad = 0 then 0
-  else begin set_ofp_uint8_value buf 0;
-    1 + pad_with_zeros (Cstruct.shift buf 1) (pad - 1) end
-
-let test_bit16 (n:int) (x:int) : bool =
-  (x lsr n) land 1 = 1
-
-module Oxm = struct
-
-  let field_length (oxm : oxm) : int = match oxm with
-    | OxmInPort _ -> 4
-    | OxmInPhyPort _ -> 4
-    | OxmEthType  _ -> 2
-    | OxmEthDst ethaddr ->
-      (match ethaddr.m_mask with
-        | None -> 6
-        | Some _ -> 12)
-    | OxmEthSrc ethaddr ->
-      (match ethaddr.m_mask with
-        | None -> 6
-        | Some _ -> 12)
-    | OxmVlanVId vid ->
-      (match vid.m_mask with
-        | None -> 2
-        | Some _ -> 4)
-    | OxmVlanPcp _ -> 1
-    | OxmIP4Src ipaddr -> 
-      (match ipaddr.m_mask with
-        | None -> 4
-        | Some _ -> 8)
-    | OxmIP4Dst ipaddr ->       
-      (match ipaddr.m_mask with
-        | None -> 4
-        | Some _ -> 8)
-    | OxmTCPSrc tcpPort ->
-      (match tcpPort.m_mask with
-        | None -> 2
-        | Some _ -> 4)
-    | OxmTCPDst tcpPort ->
-      (match tcpPort.m_mask with
-        | None -> 2
-        | Some _ -> 4)
-    | OxmARPOp _ -> 2
-    | OxmARPSpa t->
-      (match t.m_mask with
-        | None -> 4
-        | Some _ -> 8)
-    | OxmARPTpa t->
-      (match t.m_mask with
-        | None -> 4
-        | Some _ -> 8)
-    | OxmARPSha t->
-      (match t.m_mask with
-        | None -> 6
-        | Some _ -> 12)
-    | OxmARPTha t->
-      (match t.m_mask with
-        | None -> 6
-        | Some _ -> 12)
-    | OxmMPLSLabel _ -> 4
-    | OxmMPLSTc _ -> 1
-    | OxmMetadata t -> 
-      (match t.m_mask with
-        | None -> 8
-        | Some _ -> 16)
-    | OxmIPProto _ -> 1
-    | OxmIPDscp _ -> 1
-    | OxmIPEcn _ -> 1
-    | OxmICMPType _ -> 1
-    | OxmICMPCode _ -> 1
-    | OxmTunnelId t ->
-      (match t.m_mask with
-        | None -> 8
-        | Some _ -> 16)
-
-  let field_name (oxm : oxm) : string = match oxm with
-    | OxmInPort _ -> "InPort"
-    | OxmInPhyPort _ -> "InPhyPort"
-    | OxmEthType  _ -> "EthType"
-    | OxmEthDst ethaddr ->
-      (match ethaddr.m_mask with
-        | None -> "EthDst"
-        | Some _ -> "EthDst/mask")
-    | OxmEthSrc ethaddr ->
-      (match ethaddr.m_mask with
-        | None -> "EthSrc"
-        | Some _ -> "EthSrc/mask")
-    | OxmVlanVId vid ->
-      (match vid.m_mask with
-        | None -> "VlanVId"
-        | Some _ -> "VlanVId/mask")
-    | OxmVlanPcp _ -> "VlanPcp"
-    | OxmIP4Src ipaddr -> 
-      (match ipaddr.m_mask with
-        | None -> "IPSrc"
-        | Some _ -> "IPSrc/mask")
-    | OxmIP4Dst ipaddr ->       
-      (match ipaddr.m_mask with
-        | None -> "IPDst"
-        | Some _ -> "IPDst/mask")
-    | OxmTCPSrc tcpPort ->
-      (match tcpPort.m_mask with
-        | None -> "TCPSrc"
-        | Some _ -> "TCPSrc/mask")
-    | OxmTCPDst tcpPort ->
-      (match tcpPort.m_mask with
-        | None -> "TCPDst"
-        | Some _ -> "TCPDst/mask")
-    | OxmARPOp _ -> "ARPOp"
-    | OxmARPSpa t->
-      (match t.m_mask with
-        | None -> "ARPSpa"
-        | Some _ -> "ARPSpa/mask")
-    | OxmARPTpa t->
-      (match t.m_mask with
-        | None -> "ARPTpa"
-        | Some _ -> "ARPTpa/mask")
-    | OxmARPSha t->
-      (match t.m_mask with
-        | None -> "ARPSha"
-        | Some _ -> "ARPSha/mask")
-    | OxmARPTha t->
-      (match t.m_mask with
-        | None -> "ARPTha"
-        | Some _ -> "ARPTha/mask")
-    | OxmMPLSLabel _ -> "MPLSLabel"
-    | OxmMPLSTc _ -> "MplsTc"
-    | OxmMetadata t -> 
-      (match t.m_mask with
-        | None -> "Metadata"
-        | Some _ -> "Metadata/mask")
-    | OxmIPProto _ -> "IPProto"
-    | OxmIPDscp _ -> "IPDscp"
-    | OxmIPEcn _ -> "IPEcn"
-    | OxmICMPType _ -> "ICMP Type"
-    | OxmICMPCode _ -> "ICMP Code"
-    | OxmTunnelId t ->
-      (match t.m_mask with
-        | None -> "Tunnel ID"
-        | Some _ -> "Tunnel ID/mask")
-
-  let sizeof (oxm : oxm) : int =
-    sizeof_ofp_oxm + field_length oxm
-
-  let sizeof_header (oxml : oxm list) : int =
-    (List.length oxml) * 4
-
-  let to_string oxm =
-    match oxm with
-    | OxmInPort p -> Format.sprintf "InPort : %lu " p
-    | OxmInPhyPort p -> Format.sprintf "InPhyPort : %lu " p
-    | OxmEthType  e -> Format.sprintf "EthType : %X " e
-    | OxmEthDst ethaddr ->
-      (match ethaddr.m_mask with
-        | None -> Format.sprintf "EthDst : %LX" ethaddr.m_value
-        | Some m -> Format.sprintf "EthDst : %LX/%LX" ethaddr.m_value m)
-    | OxmEthSrc ethaddr ->
-      (match ethaddr.m_mask with
-        | None -> Format.sprintf "EthSrc : %LX" ethaddr.m_value
-        | Some m -> Format.sprintf "EthSrc : %LX/%LX" ethaddr.m_value m)
-    | OxmVlanVId vid ->
-      (match vid.m_mask with
-        | None -> Format.sprintf "VlanVId : %u" vid.m_value
-        | Some m -> Format.sprintf "VlanVId : %u/%u" vid.m_value m)
-    | OxmVlanPcp vid -> Format.sprintf "VlanPcp : %u" vid
-    | OxmIP4Src ipaddr ->
-      (match ipaddr.m_mask with
-        | None -> Format.sprintf "IPSrc : %s" (string_of_ip ipaddr.m_value)
-        | Some m -> Format.sprintf "IPSrc : %s/%s" (string_of_ip ipaddr.m_value)
-                                                (string_of_ip m))
-    | OxmIP4Dst ipaddr -> 
-      (match ipaddr.m_mask with
-        | None -> Format.sprintf "IPDst : %s" (string_of_ip ipaddr.m_value)
-        | Some m -> Format.sprintf "IPDst : %s/%s" (string_of_ip ipaddr.m_value)
-                                                   (string_of_ip m))
-    | OxmTCPSrc v -> (match v.m_mask with
-        | None -> Format.sprintf "TCPSrc : %u" v.m_value
-        | Some m -> Format.sprintf "TCPSrc : %u/%u" v.m_value m)
-    | OxmTCPDst v -> (match v.m_mask with
-        | None -> Format.sprintf "TCPDst : %u" v.m_value
-        | Some m -> Format.sprintf "TCPDst : %u/%u" v.m_value m)
-    | OxmMPLSLabel v -> Format.sprintf "MPLSLabel : %lu" v
-    | OxmMPLSTc v -> Format.sprintf "MplsTc : %u" v 
-    | OxmMetadata v ->
-      (match v.m_mask with
-        | None -> Format.sprintf "Metadata : %Lu" v.m_value
-        | Some m -> Format.sprintf "Metadata : %Lu/%Lu" v.m_value m)
-    | OxmIPProto v -> Format.sprintf "IPProto : %u" v
-    | OxmIPDscp v -> Format.sprintf "IPDscp : %u" v
-    | OxmIPEcn v -> Format.sprintf "IPEcn : %u" v
-    | OxmARPOp v -> Format.sprintf "ARPOp : %u" v
-    | OxmARPSpa v ->
-      (match v.m_mask with
-        | None -> Format.sprintf "ARPSpa : %lu" v.m_value
-        | Some m -> Format.sprintf "ARPSpa : %lu/%lu" v.m_value m)
-    | OxmARPTpa v ->
-      (match v.m_mask with
-        | None -> Format.sprintf "ARPTpa : %lu" v.m_value
-        | Some m -> Format.sprintf "ARPTpa : %lu/%lu" v.m_value m)
-    | OxmARPSha v ->
-      (match v.m_mask with
-        | None -> Format.sprintf "ARPSha : %Lu" v.m_value
-        | Some m -> Format.sprintf "ARPSha : %Lu/%Lu" v.m_value m)
-    | OxmARPTha v ->
-      (match v.m_mask with
-        | None -> Format.sprintf "ARPTha : %Lu" v.m_value
-        | Some m -> Format.sprintf "ARPTha : %Lu/%Lu" v.m_value m)
-    | OxmICMPType v -> Format.sprintf "ICMP Type : %u" v
-    | OxmICMPCode v -> Format.sprintf "ICMP Code : %u" v
-    | OxmTunnelId v -> 
-      (match v.m_mask with
-        | None -> Format.sprintf "Tunnel ID : %Lu" v.m_value
-        | Some m -> Format.sprintf "Tunnel ID : %Lu/%Lu" v.m_value m)
-
-  let set_ofp_oxm (buf : Cstruct.t) (c : ofp_oxm_class) (f : oxm_ofb_match_fields) (hm : int) (l : int) = 
-    let value = (0x7f land (oxm_ofb_match_fields_to_int f)) lsl 1 in
-      let value = value lor (0x1 land hm) in
-        set_ofp_oxm_oxm_class buf (ofp_oxm_class_to_int c);
-        set_ofp_oxm_oxm_field_and_hashmask buf value;
-        set_ofp_oxm_oxm_length buf l
-
-
-  let marshal (buf : Cstruct.t) (oxm : oxm) : int = 
-    let l = field_length oxm in
-      let ofc = OFPXMC_OPENFLOW_BASIC in
-        let buf2 = Cstruct.shift buf sizeof_ofp_oxm in
-          match oxm with
-            | OxmInPort pid ->
-              set_ofp_oxm buf ofc OFPXMT_OFB_IN_PORT 0 l;
-              set_ofp_uint32_value buf2 pid;
-              sizeof_ofp_oxm + l
-            | OxmInPhyPort pid ->
-              set_ofp_oxm buf ofc OFPXMT_OFB_IN_PHY_PORT 0 l;
-              set_ofp_uint32_value buf2 pid;
-              sizeof_ofp_oxm + l
-            | OxmEthType ethtype ->
-              set_ofp_oxm buf ofc OFPXMT_OFB_ETH_TYPE 0 l;
-              set_ofp_uint16_value buf2 ethtype;
-              sizeof_ofp_oxm + l
-            | OxmEthDst ethaddr ->
-              set_ofp_oxm buf ofc OFPXMT_OFB_ETH_DST (match ethaddr.m_mask with None -> 0 | _ -> 1) l;
-              set_ofp_uint48_value buf2 ethaddr.m_value;
-              begin match ethaddr.m_mask with
-                | None ->
-                  sizeof_ofp_oxm + l
-                | Some mask ->
-                  let buf3 = Cstruct.shift buf2 (l/2) in
-                    set_ofp_uint48_value buf3 mask;
-                    sizeof_ofp_oxm + l
-              end
-            | OxmEthSrc ethaddr ->
-              set_ofp_oxm buf ofc OFPXMT_OFB_ETH_SRC (match ethaddr.m_mask with None -> 0 | _ -> 1) l;
-              set_ofp_uint48_value buf2 ethaddr.m_value;
-              begin match ethaddr.m_mask with
-                | None ->
-                  sizeof_ofp_oxm + l
-                | Some mask ->
-                  let buf3 = Cstruct.shift buf2 (l/2) in
-                    set_ofp_uint48_value buf3 mask;
-                    sizeof_ofp_oxm + l
-              end
-            | OxmIP4Src ipaddr ->
-              set_ofp_oxm buf ofc OFPXMT_OFB_IPV4_SRC (match ipaddr.m_mask with None -> 0 | _ -> 1) l;
-              set_ofp_uint32_value buf2 ipaddr.m_value;
-              begin match ipaddr.m_mask with
-                | None ->
-                  sizeof_ofp_oxm + l
-                | Some mask ->
-                  let buf3 = Cstruct.shift buf2 (l/2) in
-                    set_ofp_uint32_value buf3 mask;
-                    sizeof_ofp_oxm + l
-              end
-            | OxmIP4Dst ipaddr ->
-              set_ofp_oxm buf ofc OFPXMT_OFB_IPV4_DST (match ipaddr.m_mask with None -> 0 | _ -> 1) l;
-              set_ofp_uint32_value buf2 ipaddr.m_value;
-              begin match ipaddr.m_mask with
-                | None ->
-                  sizeof_ofp_oxm + l
-                | Some mask ->
-                  let buf3 = Cstruct.shift buf2 (l/2) in
-                    set_ofp_uint32_value buf3 mask;
-                    sizeof_ofp_oxm + l
-              end
-            | OxmVlanVId vid ->
-              set_ofp_oxm buf ofc OFPXMT_OFB_VLAN_VID (match vid.m_mask with None -> 0 | _ -> 1) l;
-              set_ofp_uint16_value buf2 vid.m_value;
-              begin match vid.m_mask with
-                | None ->
-                  sizeof_ofp_oxm + l
-                | Some mask ->
-                  let buf3 = Cstruct.shift buf2 (l/2) in
-                    set_ofp_uint16_value buf3 mask;
-                    sizeof_ofp_oxm + l
-              end
-            | OxmVlanPcp vid ->
-              set_ofp_oxm buf ofc OFPXMT_OFB_VLAN_PCP 0 l;
-              set_ofp_uint8_value buf2 vid;
-              sizeof_ofp_oxm + l
-            | OxmMPLSLabel vid ->
-              set_ofp_oxm buf ofc OFPXMT_OFB_MPLS_LABEL 0 l;
-              set_ofp_uint32_value buf2 vid;
-              sizeof_ofp_oxm + l
-            | OxmMPLSTc vid ->
-              set_ofp_oxm buf ofc OFPXMT_OFB_MPLS_TC 0 l;
-              set_ofp_uint8_value buf2 vid;
-              sizeof_ofp_oxm + l
-            | OxmMetadata meta ->
-              set_ofp_oxm buf ofc OFPXMT_OFB_METADATA  (match meta.m_mask with None -> 0 | _ -> 1)  l;
-              set_ofp_uint64_value buf2 meta.m_value;
-              begin match meta.m_mask with
-                | None ->
-                  sizeof_ofp_oxm + l
-                | Some mask ->
-                  let buf3 = Cstruct.shift buf2 (l/2) in
-                    set_ofp_uint64_value buf3 mask;
-                    sizeof_ofp_oxm + l
-              end
-            | OxmIPProto ipproto ->
-              set_ofp_oxm buf ofc OFPXMT_OFB_IP_PROTO 0 l;
-              set_ofp_uint8_value buf2 ipproto;
-              sizeof_ofp_oxm + l
-            | OxmIPDscp ipdscp ->
-              set_ofp_oxm buf ofc OFPXMT_OFB_IP_DSCP 0 l;
-              set_ofp_uint8_value buf2 ipdscp;
-              sizeof_ofp_oxm + l
-            | OxmIPEcn ipecn ->
-              set_ofp_oxm buf ofc OFPXMT_OFB_IP_ECN 0 l;
-              set_ofp_uint8_value buf2 ipecn;
-              sizeof_ofp_oxm + l
-            | OxmTCPSrc port ->
-              set_ofp_oxm buf ofc OFPXMT_OFB_TCP_SRC  (match port.m_mask with None -> 0 | _ -> 1)  l;
-              set_ofp_uint16_value buf2 port.m_value;
-              begin match port.m_mask with
-                | None ->
-                  sizeof_ofp_oxm + l
-                | Some mask ->
-                  let buf3 = Cstruct.shift buf2 (l/2) in
-                    set_ofp_uint16_value buf3 mask;
-                    sizeof_ofp_oxm + l
-              end
-            | OxmTCPDst port ->
-              set_ofp_oxm buf ofc OFPXMT_OFB_TCP_DST  (match port.m_mask with None -> 0 | _ -> 1)  l;
-              set_ofp_uint16_value buf2 port.m_value;
-              begin match port.m_mask with
-                | None ->
-                  sizeof_ofp_oxm + l
-                | Some mask ->
-                  let buf3 = Cstruct.shift buf2 (l/2) in
-                    set_ofp_uint16_value buf3 mask;
-                    sizeof_ofp_oxm + l
-              end
-            | OxmARPOp arp ->
-              set_ofp_oxm buf ofc OFPXMT_OFB_ARP_OP 0 l;
-              set_ofp_uint16_value buf2 arp;
-              sizeof_ofp_oxm + l
-            | OxmARPSpa arp ->
-              set_ofp_oxm buf ofc OFPXMT_OFB_ARP_SPA  (match arp.m_mask with None -> 0 | _ -> 1)  l;
-              set_ofp_uint32_value buf2 arp.m_value;
-              begin match arp.m_mask with
-                | None ->
-                  sizeof_ofp_oxm + l
-                | Some mask ->
-                  let buf3 = Cstruct.shift buf2 (l/2) in
-                    set_ofp_uint32_value buf3 mask;
-                    sizeof_ofp_oxm + l
-              end
-            | OxmARPTpa arp ->
-              set_ofp_oxm buf ofc OFPXMT_OFB_ARP_TPA  (match arp.m_mask with None -> 0 | _ -> 1)  l;
-              set_ofp_uint32_value buf2 arp.m_value;
-              begin match arp.m_mask with
-                | None ->
-                  sizeof_ofp_oxm + l
-                | Some mask ->
-                  let buf3 = Cstruct.shift buf2 (l/2) in
-                    set_ofp_uint32_value buf3 mask;
-                    sizeof_ofp_oxm + l
-              end
-            | OxmARPSha arp ->
-              set_ofp_oxm buf ofc OFPXMT_OFB_ARP_SHA  (match arp.m_mask with None -> 0 | _ -> 1)  l;
-              set_ofp_uint48_value buf2 arp.m_value;
-              begin match arp.m_mask with
-                | None ->
-                  sizeof_ofp_oxm + l
-                | Some mask ->
-                  let buf3 = Cstruct.shift buf2 (l/2) in
-                    set_ofp_uint48_value buf3 mask;
-                    sizeof_ofp_oxm + l
-              end
-            | OxmARPTha arp ->
-              set_ofp_oxm buf ofc OFPXMT_OFB_ARP_THA  (match arp.m_mask with None -> 0 | _ -> 1)  l;
-              set_ofp_uint48_value buf2 arp.m_value;
-              begin match arp.m_mask with
-                | None ->
-                  sizeof_ofp_oxm + l
-                | Some mask ->
-                  let buf3 = Cstruct.shift buf2 (l/2) in
-                    set_ofp_uint48_value buf3 mask;
-                    sizeof_ofp_oxm + l
-              end
-            | OxmICMPType t ->
-              set_ofp_oxm buf ofc OFPXMT_OFB_ICMPV4_TYPE 0 l;
-              set_ofp_uint8_value buf2 t;
-              sizeof_ofp_oxm + l
-            | OxmICMPCode c->
-              set_ofp_oxm buf ofc OFPXMT_OFB_ICMPV4_CODE 0 l;
-              set_ofp_uint8_value buf2 c;
-              sizeof_ofp_oxm + l
-            | OxmTunnelId tun ->
-              set_ofp_oxm buf ofc OFPXMT_OFB_TUNNEL_ID  (match tun.m_mask with None -> 0 | _ -> 1)  l;
-              set_ofp_uint64_value buf2 tun.m_value;
-              begin match tun.m_mask with
-                | None ->
-                  sizeof_ofp_oxm + l
-                | Some mask ->
-                  let buf3 = Cstruct.shift buf2 (l/2) in
-                    set_ofp_uint64_value buf3 mask;
-                    sizeof_ofp_oxm + l
-              end
-
-  let marshal_header (buf : Cstruct.t) (oxm : oxm) : int = 
-    let l = field_length oxm in
-      let ofc = OFPXMC_OPENFLOW_BASIC in
-        match oxm with
-          | OxmInPort _ ->
-            set_ofp_oxm buf ofc OFPXMT_OFB_IN_PORT 0 l;
-            sizeof_ofp_oxm
-          | OxmInPhyPort _ ->
-            set_ofp_oxm buf ofc OFPXMT_OFB_IN_PHY_PORT 0 l;
-            sizeof_ofp_oxm
-          | OxmEthType _ ->
-            set_ofp_oxm buf ofc OFPXMT_OFB_ETH_TYPE 0 l;
-            sizeof_ofp_oxm
-          | OxmEthDst ethaddr ->
-            set_ofp_oxm buf ofc OFPXMT_OFB_ETH_DST (match ethaddr.m_mask with None -> 0 | _ -> 1) l;
-            sizeof_ofp_oxm
-          | OxmEthSrc ethaddr ->
-            set_ofp_oxm buf ofc OFPXMT_OFB_ETH_SRC (match ethaddr.m_mask with None -> 0 | _ -> 1) l;
-            sizeof_ofp_oxm
-          | OxmIP4Src ipaddr ->
-            set_ofp_oxm buf ofc OFPXMT_OFB_IPV4_SRC (match ipaddr.m_mask with None -> 0 | _ -> 1) l;
-            sizeof_ofp_oxm
-          | OxmIP4Dst ipaddr ->
-            set_ofp_oxm buf ofc OFPXMT_OFB_IPV4_DST (match ipaddr.m_mask with None -> 0 | _ -> 1) l;
-            sizeof_ofp_oxm
-          | OxmVlanVId vid ->
-            set_ofp_oxm buf ofc OFPXMT_OFB_VLAN_VID (match vid.m_mask with None -> 0 | _ -> 1) l;
-            sizeof_ofp_oxm
-          | OxmVlanPcp vid ->
-            set_ofp_oxm buf ofc OFPXMT_OFB_VLAN_PCP 0 l;
-            sizeof_ofp_oxm
-          | OxmMPLSLabel vid ->
-            set_ofp_oxm buf ofc OFPXMT_OFB_MPLS_LABEL 0 l;
-            sizeof_ofp_oxm
-          | OxmMPLSTc vid ->
-            set_ofp_oxm buf ofc OFPXMT_OFB_MPLS_TC 0 l;
-            sizeof_ofp_oxm
-          | OxmMetadata meta ->
-            set_ofp_oxm buf ofc OFPXMT_OFB_METADATA  (match meta.m_mask with None -> 0 | _ -> 1)  l;
-            sizeof_ofp_oxm
-          | OxmIPProto ipproto ->
-            set_ofp_oxm buf ofc OFPXMT_OFB_IP_PROTO 0 l;
-            sizeof_ofp_oxm
-          | OxmIPDscp ipdscp ->
-            set_ofp_oxm buf ofc OFPXMT_OFB_IP_DSCP 0 l;
-            sizeof_ofp_oxm
-          | OxmIPEcn ipecn ->
-            set_ofp_oxm buf ofc OFPXMT_OFB_IP_ECN 0 l;
-            sizeof_ofp_oxm
-          | OxmTCPSrc port ->
-            set_ofp_oxm buf ofc OFPXMT_OFB_TCP_SRC  (match port.m_mask with None -> 0 | _ -> 1)  l;
-            sizeof_ofp_oxm
-          | OxmTCPDst port ->
-            set_ofp_oxm buf ofc OFPXMT_OFB_TCP_DST  (match port.m_mask with None -> 0 | _ -> 1)  l;
-            sizeof_ofp_oxm
-          | OxmARPOp arp ->
-            set_ofp_oxm buf ofc OFPXMT_OFB_ARP_OP 0 l;
-            sizeof_ofp_oxm
-          | OxmARPSpa arp ->
-            set_ofp_oxm buf ofc OFPXMT_OFB_ARP_SPA  (match arp.m_mask with None -> 0 | _ -> 1)  l;
-            sizeof_ofp_oxm
-          | OxmARPTpa arp ->
-            set_ofp_oxm buf ofc OFPXMT_OFB_ARP_TPA  (match arp.m_mask with None -> 0 | _ -> 1)  l;
-            sizeof_ofp_oxm
-          | OxmARPSha arp ->
-            set_ofp_oxm buf ofc OFPXMT_OFB_ARP_SHA  (match arp.m_mask with None -> 0 | _ -> 1)  l;
-            sizeof_ofp_oxm
-          | OxmARPTha arp ->
-            set_ofp_oxm buf ofc OFPXMT_OFB_ARP_THA  (match arp.m_mask with None -> 0 | _ -> 1)  l;
-            sizeof_ofp_oxm
-          | OxmICMPType t ->
-            set_ofp_oxm buf ofc OFPXMT_OFB_ICMPV4_TYPE 0 l;
-            sizeof_ofp_oxm
-          | OxmICMPCode c->
-            set_ofp_oxm buf ofc OFPXMT_OFB_ICMPV4_CODE 0 l;
-            sizeof_ofp_oxm
-          | OxmTunnelId tun ->
-            set_ofp_oxm buf ofc OFPXMT_OFB_TUNNEL_ID  (match tun.m_mask with None -> 0 | _ -> 1)  l;
-            sizeof_ofp_oxm
-
-  let parse (bits : Cstruct.t) : oxm * Cstruct.t =
-    (* printf "class= %d\n" (get_ofp_oxm_oxm_class bits); *)
-    (* let c = match int_to_ofp_oxm_class (get_ofp_oxm_oxm_class bits) with *)
-    (*   | Some n -> n *)
-    (*   | None ->  *)
-    (*     raise (Unparsable (sprintf "malformed class in oxm")) in *)
-    (* TODO: assert c is OFPXMC_OPENFLOW_BASIC *)
-    let value = get_ofp_oxm_oxm_field_and_hashmask bits in
-    let f = match int_to_oxm_ofb_match_fields (value lsr 1) with
-      | Some n -> n
-      | None -> 
-        raise (Unparsable (sprintf "malformed field in oxm %d" (value lsr 1))) in
-    let hm = value land 0x1 in
-    let oxm_length = get_ofp_oxm_oxm_length bits in
-    let bits = Cstruct.shift bits sizeof_ofp_oxm in
-    let bits2 = Cstruct.shift bits oxm_length in
-    match f with
-      | OFPXMT_OFB_IN_PORT ->
-        let pid = get_ofp_uint32_value bits in
-        (OxmInPort pid, bits2)
-      | OFPXMT_OFB_IN_PHY_PORT ->
-        let pid = get_ofp_uint32_value bits in
-        (OxmInPhyPort pid, bits2)
-      | OFPXMT_OFB_METADATA ->
-        let value = get_ofp_uint64_value bits in
-        if hm = 1 then
-          let bits = Cstruct.shift bits 8 in
-          let mask = get_ofp_uint64_value bits in
-          (OxmMetadata {m_value = value; m_mask = (Some mask)}, bits2)
-        else
-          (OxmMetadata {m_value = value; m_mask = None}, bits2)
-      | OFPXMT_OFB_TUNNEL_ID ->
-        let value = get_ofp_uint64_value bits in
-        if hm = 1 then
-          let bits = Cstruct.shift bits 8 in
-          let mask = get_ofp_uint64_value bits in
-          (OxmTunnelId {m_value = value; m_mask = (Some mask)}, bits2)
-        else
-          (OxmTunnelId {m_value = value; m_mask = None}, bits2)
-      (* Ethernet destination address. *)
-      | OFPXMT_OFB_ETH_DST ->
-	let value = get_ofp_uint48_value bits in
-	if hm = 1 then
-	  let bits = Cstruct.shift bits 6 in
-	  let mask = get_ofp_uint48_value bits in
-	  (OxmEthDst {m_value = value; m_mask = (Some mask)}, bits2)
-	else
-	  (OxmEthDst {m_value = value; m_mask = None}, bits2)
-      (* Ethernet source address. *)
-      | OFPXMT_OFB_ETH_SRC ->
-	let value = get_ofp_uint48_value bits in
-	if hm = 1 then
-	  let bits = Cstruct.shift bits 6 in
-	  let mask = get_ofp_uint48_value bits in
-	  (OxmEthSrc {m_value = value; m_mask = (Some mask)}, bits2)
-	else
-	  (OxmEthSrc {m_value = value; m_mask = None}, bits2)
-      (* Ethernet frame type. *)
-      | OFPXMT_OFB_ETH_TYPE ->
-	let value = get_ofp_uint16_value bits in
-	  (OxmEthType value, bits2)
-      (* IP protocol. *)
-      | OFPXMT_OFB_IP_PROTO ->
-	let value = get_ofp_uint8_value bits in
-	  (OxmIPProto value, bits2)
-      (* IP DSCP (6 bits in ToS field). *)
-      | OFPXMT_OFB_IP_DSCP ->
-	let value = get_ofp_uint8_value bits in
-	  (OxmIPDscp (value land 63), bits2)
-      (* IP ECN (2 bits in ToS field). *)
-      |  OFPXMT_OFB_IP_ECN ->
-	let value = get_ofp_uint8_value bits in
-	  (OxmIPEcn (value land 3), bits2)
-      (* IPv4 source address. *)
-      | OFPXMT_OFB_IPV4_SRC ->
-	let value = get_ofp_uint32_value bits in
-	if hm = 1 then
-	  let bits = Cstruct.shift bits 4 in
-	  let mask = get_ofp_uint32_value bits in
-	  (OxmIP4Src {m_value = value; m_mask = (Some mask)}, bits2)
-	else
-	  (OxmIP4Src {m_value = value; m_mask = None}, bits2)
-      (* IPv4 destination address. *)
-      | OFPXMT_OFB_IPV4_DST ->
-	let value = get_ofp_uint32_value bits in
-	if hm = 1 then
-	  let bits = Cstruct.shift bits 4 in
-	  let mask = get_ofp_uint32_value bits in
-	  (OxmIP4Dst {m_value = value; m_mask = (Some mask)}, bits2)
-	else
-	  (OxmIP4Dst {m_value = value; m_mask = None}, bits2)
-      (* ARP opcode. *)
-      | OFPXMT_OFB_ARP_OP ->
-	let value = get_ofp_uint16_value bits in
-	  (OxmARPOp value, bits2)
-      (* ARP source IPv4 address. *)
-      | OFPXMT_OFB_ARP_SPA ->
-	let value = get_ofp_uint32_value bits in
-	if hm = 1 then
-	  let bits = Cstruct.shift bits 4 in
-	  let mask = get_ofp_uint32_value bits in
-	  (OxmARPSpa {m_value = value; m_mask = (Some mask)}, bits2)
-	else
-	  (OxmARPSpa {m_value = value; m_mask = None}, bits2)
-      (* ARP target IPv4 address. *)
-      | OFPXMT_OFB_ARP_TPA ->
-	let value = get_ofp_uint32_value bits in
-	if hm = 1 then
-	  let bits = Cstruct.shift bits 4 in
-	  let mask = get_ofp_uint32_value bits in
-	  (OxmARPTpa {m_value = value; m_mask = (Some mask)}, bits2)
-	else
-	  (OxmARPTpa {m_value = value; m_mask = None}, bits2)
-      (* ARP source hardware address. *)
-      | OFPXMT_OFB_ARP_SHA ->
-	let value = get_ofp_uint48_value bits in
-	if hm = 1 then
-	  let bits = Cstruct.shift bits 6 in
-	  let mask = get_ofp_uint48_value bits in
-	  (OxmARPSha {m_value = value; m_mask = (Some mask)}, bits2)
-	else
-	  (OxmARPSha {m_value = value; m_mask = None}, bits2)
-      (* ARP target hardware address. *)
-      | OFPXMT_OFB_ARP_THA ->
-	let value = get_ofp_uint48_value bits in
-	if hm = 1 then
-	  let bits = Cstruct.shift bits 6 in
-	  let mask = get_ofp_uint48_value bits in
-	  (OxmARPTha {m_value = value; m_mask = (Some mask)}, bits2)
-	else
-	  (OxmARPTha {m_value = value; m_mask = None}, bits2)
-      (* ICMP Type *)
-      | OFPXMT_OFB_ICMPV4_TYPE ->
-	let value = get_ofp_uint8_value bits in
-	  (OxmICMPType value, bits2)
-      (* ICMP code. *)
-      |   OFPXMT_OFB_ICMPV4_CODE ->
-	let value = get_ofp_uint8_value bits in
-	  (OxmICMPCode value, bits2)
-      | OFPXMT_OFB_TCP_DST ->
-    let value = get_ofp_uint16_value bits in
-	if hm = 1 then
-	  let bits = Cstruct.shift bits 2 in
-	  let mask = get_ofp_uint16_value bits in
-	  (OxmTCPDst {m_value = value; m_mask = (Some mask)}, bits2)
-	else
-	  (OxmTCPDst {m_value = value; m_mask = None}, bits2)
-      | OFPXMT_OFB_TCP_SRC ->
-    let value = get_ofp_uint16_value bits in
-	if hm = 1 then
-	  let bits = Cstruct.shift bits 2 in
-	  let mask = get_ofp_uint16_value bits in
-	  (OxmTCPSrc {m_value = value; m_mask = (Some mask)}, bits2)
-	else
-	  (OxmTCPSrc {m_value = value; m_mask = None}, bits2)
-      | OFPXMT_OFB_MPLS_LABEL ->
-    let value = get_ofp_uint32_value bits in
-	  (OxmMPLSLabel value, bits2)
-      | OFPXMT_OFB_VLAN_PCP ->
-    let value = get_ofp_uint8_value bits in
-	  (OxmVlanPcp value, bits2)
-      | OFPXMT_OFB_VLAN_VID ->
-    let value = get_ofp_uint16_value bits in
-	if hm = 1 then
-	  let bits = Cstruct.shift bits 2 in
-	  let mask = get_ofp_uint16_value bits in
-	  (OxmVlanVId {m_value = value; m_mask = (Some mask)}, bits2)
-	else
-	  (OxmVlanVId {m_value = value; m_mask = None}, bits2)
-      | OFPXMT_OFB_MPLS_TC ->
-    let value = get_ofp_uint8_value bits in
-	  (OxmMPLSTc value, bits2)
-      | _ -> 
-        raise (Unparsable (sprintf "malformed packet in oxm %d\n" (value lsr 1)))
-
-    let parse_header (bits : Cstruct.t) : oxm * Cstruct.t =
-    let value = get_ofp_oxm_oxm_field_and_hashmask bits in
-    let f = match int_to_oxm_ofb_match_fields (value lsr 1) with
-      | Some n -> n
-      | None -> 
-        raise (Unparsable (sprintf "malformed field in oxm %d" (value lsr 1))) in
-    let hm = value land 0x1 in
-    let bits2 = Cstruct.shift bits sizeof_ofp_oxm in
-    match f with
-      | OFPXMT_OFB_IN_PORT ->
-        (OxmInPort 0l, bits2)
-      | OFPXMT_OFB_IN_PHY_PORT ->
-        (OxmInPhyPort 0l, bits2)
-      | OFPXMT_OFB_METADATA ->
-        if hm = 1 then
-          (OxmMetadata {m_value = 0L; m_mask = (Some 0L)}, bits2)
-        else
-          (OxmMetadata {m_value = 0L; m_mask = None}, bits2)
-      | OFPXMT_OFB_TUNNEL_ID ->
-        if hm = 1 then
-          (OxmTunnelId {m_value = 0L; m_mask = (Some 0L)}, bits2)
-        else
-          (OxmTunnelId {m_value = 0L; m_mask = None}, bits2)
-      (* Ethernet destination address. *)
-      | OFPXMT_OFB_ETH_DST ->
-	if hm = 1 then
-	  (OxmEthDst {m_value = 0L; m_mask = (Some 0L)}, bits2)
-	else
-	  (OxmEthDst {m_value = 0L; m_mask = None}, bits2)
-      (* Ethernet source address. *)
-      | OFPXMT_OFB_ETH_SRC ->
-	if hm = 1 then
-	  (OxmEthSrc {m_value = 0L; m_mask = (Some 0L)}, bits2)
-	else
-	  (OxmEthSrc {m_value = 0L; m_mask = None}, bits2)
-      (* Ethernet frame type. *)
-      | OFPXMT_OFB_ETH_TYPE ->
-	  (OxmEthType 0, bits2)
-      (* IP protocol. *)
-      | OFPXMT_OFB_IP_PROTO ->
-	  (OxmIPProto 0, bits2)
-      (* IP DSCP (6 bits in ToS field). *)
-      | OFPXMT_OFB_IP_DSCP ->
-	  (OxmIPDscp (0 land 63), bits2)
-      (* IP ECN (2 bits in ToS field). *)
-      |  OFPXMT_OFB_IP_ECN ->
-	  (OxmIPEcn (0 land 3), bits2)
-      (* IPv4 source address. *)
-      | OFPXMT_OFB_IPV4_SRC ->
-	if hm = 1 then
-	  (OxmIP4Src {m_value = 0l; m_mask = (Some 0l)}, bits2)
-	else
-      (OxmIP4Src {m_value = 0l; m_mask = None}, bits2)
-      (* IPv4 destination address. *)
-      | OFPXMT_OFB_IPV4_DST ->
-	if hm = 1 then
-	  (OxmIP4Dst {m_value = 0l; m_mask = (Some 0l)}, bits2)
-	else
-	  (OxmIP4Dst {m_value = 0l; m_mask = None}, bits2)
-      (* ARP opcode. *)
-      | OFPXMT_OFB_ARP_OP ->
-	  (OxmARPOp 0, bits2)
-      (* ARP source IPv4 address. *)
-      | OFPXMT_OFB_ARP_SPA ->
-	if hm = 1 then
-	  (OxmARPSpa {m_value = 0l; m_mask = (Some 0l)}, bits2)
-	else
-	  (OxmARPSpa {m_value = 0l; m_mask = None}, bits2)
-      (* ARP target IPv4 address. *)
-      | OFPXMT_OFB_ARP_TPA ->
-	if hm = 1 then
-	  (OxmARPTpa {m_value = 0l; m_mask = (Some 0l)}, bits2)
-	else
-	  (OxmARPTpa {m_value = 0l; m_mask = None}, bits2)
-      (* ARP source hardware address. *)
-      | OFPXMT_OFB_ARP_SHA ->
-	if hm = 1 then
-	  (OxmARPSha {m_value = 0L; m_mask = (Some 0L)}, bits2)
-	else
-	  (OxmARPSha {m_value = 0L; m_mask = None}, bits2)
-      (* ARP target hardware address. *)
-      | OFPXMT_OFB_ARP_THA ->
-	if hm = 1 then
-	  (OxmARPTha {m_value = 0L; m_mask = (Some 0L)}, bits2)
-	else
-	  (OxmARPTha {m_value = 0L; m_mask = None}, bits2)
-      (* ICMP Type *)
-      | OFPXMT_OFB_ICMPV4_TYPE ->
-	  (OxmICMPType 0, bits2)
-      (* ICMP code. *)
-      |   OFPXMT_OFB_ICMPV4_CODE ->
-	  (OxmICMPCode 0, bits2)
-      | OFPXMT_OFB_TCP_DST ->
-	if hm = 1 then
-	  (OxmTCPDst {m_value = 0; m_mask = (Some 0)}, bits2)
-	else
-	  (OxmTCPDst {m_value = 0; m_mask = None}, bits2)
-      | OFPXMT_OFB_TCP_SRC ->
-	if hm = 1 then
-	  (OxmTCPSrc {m_value = 0; m_mask = (Some 0)}, bits2)
-	else
-	  (OxmTCPSrc {m_value = 0; m_mask = None}, bits2)
-      | OFPXMT_OFB_MPLS_LABEL ->
-	  (OxmMPLSLabel 0l, bits2)
-      | OFPXMT_OFB_VLAN_PCP ->
-	  (OxmVlanPcp 0, bits2)
-      | OFPXMT_OFB_VLAN_VID ->
-	if hm = 1 then
-	  (OxmVlanVId {m_value = 0; m_mask = (Some 0)}, bits2)
-	else
-	  (OxmVlanVId {m_value = 0; m_mask = None}, bits2)
-      | OFPXMT_OFB_MPLS_TC ->
-	  (OxmMPLSTc 0, bits2)
-      | _ -> 
-        raise (Unparsable (sprintf "malformed packet in oxm %d\n" (value lsr 1)))
-
-    let rec parse_headers (bits : Cstruct.t) : oxmMatch*Cstruct.t = 
-      if Cstruct.len bits < sizeof_ofp_oxm then ([], bits)
-      else let field, bits2 = parse_header bits in
-      let fields, bits3 = parse_headers bits2 in    
-      (List.append [field] fields, bits3)
-
-end
-
-module PseudoPort = struct
-  type t = pseudoPort
-
-  cenum ofp_port_no {
-    (* Maximum number of physical and logical switch ports. *)
-    OFPP_MAX        = 0xffffff00l;
-
-    (* Reserved OpenFlow Port (fake output "ports"). *)
-    OFPP_IN_PORT    = 0xfffffff8l; (* Send the packet out the input port. This
-                                      reserved port must be explicitly used
-                                      in order to send back out of the input
-                                      port.*)
-    OFPP_TABLE      = 0xfffffff9l; (* Submit the packet to the first flow table
-                                      NB: This destination port can only be
-                                      used in packet-out messages. *)
-    OFPP_NORMAL     = 0xfffffffal; (* Process with normal L2/L3 switching. *)
-    OFPP_FLOOD      = 0xfffffffbl; (* All physical ports in VLAN, except input
-                                      port and those blocked or link down. *)
-    OFPP_ALL        = 0xfffffffcl; (* All physical ports except input port. *)
-    OFPP_CONTROLLER = 0xfffffffdl; (* Send to controller. *)
-    OFPP_LOCAL      = 0xfffffffel; (* Local openflow "port". *)
-    OFPP_ANY        = 0xffffffffl  (* Wildcard port used only for flow mod
-                                     (delete) and flow stats requests. Selects
-                                     all flows regardless of output port
-                                     (including flows with no output port). *)
-  } as uint32_t
-
-  let size_of _ = 4
-
-  let to_string (t : t) = 
-   match t with
-    | PhysicalPort p -> sprintf "%lu" p
-    | InPort -> "InPort"
-    | Table -> "Table"
-    | Normal -> "Normal"
-    | Flood -> "Flood"
-    | AllPorts -> "AllPorts"
-    | Controller n -> sprintf "Controller<%d bytes>" n
-    | Local -> "Local"
-    | Any -> "Any"
-
-  let marshal (t : t) : int32 = match t with
-    | PhysicalPort(p) -> p
-    | InPort -> ofp_port_no_to_int OFPP_IN_PORT
-    | Table -> ofp_port_no_to_int OFPP_TABLE
-    | Normal -> ofp_port_no_to_int OFPP_NORMAL
-    | Flood -> ofp_port_no_to_int  OFPP_FLOOD
-    | AllPorts -> ofp_port_no_to_int OFPP_ALL
-    | Controller(_) -> ofp_port_no_to_int  OFPP_CONTROLLER
-    | Local -> ofp_port_no_to_int  OFPP_LOCAL
-    | Any -> ofp_port_no_to_int  OFPP_ANY
-
-  let make ofp_port_no_code len =
-    match int_to_ofp_port_no ofp_port_no_code with
-      | Some OFPP_IN_PORT -> InPort
-      | Some OFPP_TABLE -> Table
-      | Some OFPP_NORMAL -> Normal
-      | Some OFPP_FLOOD -> Flood
-      | Some OFPP_ALL -> AllPorts
-      | Some OFPP_CONTROLLER -> Controller len
-      | Some OFPP_LOCAL -> Local
-      | Some OFPP_ANY -> Any
-      | _ ->
-        if compare_uint32 ofp_port_no_code (ofp_port_no_to_int OFPP_MAX) then
-          PhysicalPort ofp_port_no_code
-        else
-          raise
-            (Unparsable (sprintf "unsupported port number (%lu)" ofp_port_no_code))
-
-end
-
-module OfpMatch = struct
-
-  let sizeof (om : oxmMatch) : int =
-    let n = sizeof_ofp_match + sum (map Oxm.sizeof om) in
-    pad_to_64bits n
-
-  let to_string om = 
-    let oxmString = String.concat "\n" (map Oxm.to_string om) in
-    Format.sprintf "Match : %s" oxmString
-
-  let marshal (buf : Cstruct.t) (om : oxmMatch) : int =
-    let size = sizeof om in
-    set_ofp_match_typ buf 1; (* OXPMT_OXM *)
-    set_ofp_match_length buf (sizeof_ofp_match + sum (map Oxm.sizeof om)); (* Length of ofp_match (excluding padding) *)
-    let buf = Cstruct.shift buf sizeof_ofp_match in
-    let oxm_size = marshal_fields buf om Oxm.marshal in
-    let pad = size - (sizeof_ofp_match + oxm_size) in
-    if pad > 0 then
-      let buf = Cstruct.shift buf oxm_size in
-      let _ = pad_with_zeros buf pad in
-      size
-    else size
-
-  let rec parse_fields (bits : Cstruct.t) : oxmMatch * Cstruct.t =
-    if Cstruct.len bits <= sizeof_ofp_oxm then ([], bits)
-    else let field, bits2 = Oxm.parse bits in
-    let fields, bits3 = parse_fields bits2 in
-    (List.append [field] fields, bits3)
-
-  let parse (bits : Cstruct.t) : oxmMatch * Cstruct.t =
-    let length = get_ofp_match_length bits in
-    let oxm_bits = Cstruct.sub bits sizeof_ofp_match (length - sizeof_ofp_match) in
-    let fields, _ = parse_fields oxm_bits in
-    let bits = Cstruct.shift bits (pad_to_64bits length) in
-    (fields, bits)
-
-end
-
-module Action = struct
-
-  type sequence = OpenFlow0x04_Core.actionSequence
-    
-  let sizeof (act : action) : int = match act with
-    | Output _ -> sizeof_ofp_action_output
-    | Group _ -> sizeof_ofp_action_group
-    | PopVlan -> sizeof_ofp_action_header
-    | PushVlan -> sizeof_ofp_action_push
-    | PopMpls -> sizeof_ofp_action_pop_mpls
-    | PushMpls -> sizeof_ofp_action_push
-    | SetField oxm -> pad_to_64bits (sizeof_ofp_action_set_field + Oxm.sizeof oxm)
-    | CopyTtlOut -> sizeof_ofp_action_header
-    | CopyTtlIn -> sizeof_ofp_action_header
-    | SetNwTtl _ -> sizeof_ofp_action_nw_ttl
-    | DecNwTtl -> sizeof_ofp_action_header
-    | PushPbb -> sizeof_ofp_action_push
-    | PopPbb -> sizeof_ofp_action_header
-    | SetMplsTtl _ -> sizeof_ofp_action_push
-    | DecMplsTtl -> sizeof_ofp_action_header
-    | SetQueue _ -> sizeof_ofp_action_set_queue
-    | Experimenter _ -> sizeof_ofp_action_experimenter
-
-  let to_type t : actionTyp = 
-    match (int_to_ofp_action_type t) with
-      | Some OFPAT_OUTPUT -> Output
-      | Some OFPAT_COPY_TTL_OUT -> CopyTTLOut
-      | Some OFPAT_COPY_TTL_IN -> CopyTTLIn
-      | Some OFPAT_SET_MPLS_TTL -> SetMPLSTTL
-      | Some OFPAT_DEC_MPLS_TTL -> DecMPLSTTL
-      | Some OFPAT_PUSH_VLAN -> PushVLAN
-      | Some OFPAT_POP_VLAN -> PopVLAN
-      | Some OFPAT_PUSH_MPLS -> PushMPLS
-      | Some OFPAT_POP_MPLS -> PopMPLS
-      | Some OFPAT_SET_QUEUE -> SetQueue
-      | Some OFPAT_GROUP -> Group
-      | Some OFPAT_SET_NW_TTL -> SetNWTTL
-      | Some OFPAT_DEC_NW_TTL -> DecNWTTL
-      | Some OFPAT_SET_FIELD -> SetField
-      | Some OFPAT_PUSH_PBB -> PushPBB
-      | Some OFPAT_POP_PBB -> PopPBB
-      | Some OFPAT_EXPERIMENTER -> Experimenter
-      | None -> failwith "None type"
-
-  let marshal (buf : Cstruct.t) (act : action) : int =
-    let size = sizeof act in
-    match act with
-      | Output port ->
-        set_ofp_action_output_typ buf 0; (* OFPAT_OUTPUT *)
-        set_ofp_action_output_len buf size;
-        set_ofp_action_output_port buf (PseudoPort.marshal port);
-        set_ofp_action_output_max_len buf
-          (match port with
-            | Controller max_len -> max_len
-            | _ -> 0);
-        set_ofp_action_output_pad0 buf 0;
-        set_ofp_action_output_pad1 buf 0;
-        set_ofp_action_output_pad2 buf 0;
-        set_ofp_action_output_pad3 buf 0;
-        set_ofp_action_output_pad4 buf 0;
-        set_ofp_action_output_pad5 buf 0;
-        size
-      | PushVlan ->
-	set_ofp_action_push_typ buf 17; (* PUSH_VLAN *)
-	set_ofp_action_push_len buf size;
-	set_ofp_action_push_ethertype buf 0x8100;
-	size
-      | PopVlan ->
-	set_ofp_action_header_typ buf 18; (* POP_VLAN *)
-	set_ofp_action_header_len buf size;
-    set_ofp_action_header_pad buf 0;
-    set_ofp_action_header_pad1 buf 0;
-    set_ofp_action_header_pad2 buf 0;
-    set_ofp_action_header_pad3 buf 0;
-    
-	size
-      | PushMpls ->
-	set_ofp_action_push_typ buf 19; (* PUSH_MPLS *)
-	set_ofp_action_push_len buf size;
-	set_ofp_action_push_ethertype buf 0x8847;
-	size
-      | PopMpls ->
-	set_ofp_action_pop_mpls_typ buf 20; (* POP_MPLS *)
-	set_ofp_action_pop_mpls_len buf size;
-	set_ofp_action_pop_mpls_ethertype buf 0x800;
-	size
-      | Group gid ->
-        set_ofp_action_group_typ buf 22; (* OFPAT_GROUP *)
-        set_ofp_action_group_len buf size;
-        set_ofp_action_group_group_id buf gid;
-        size
-      | SetField oxm ->
-        set_ofp_action_set_field_typ buf 25; (* OFPAT_SET_FIELD *)
-        set_ofp_action_set_field_len buf size;
-        let buf = Cstruct.shift buf sizeof_ofp_action_set_field in
-        let oxm_size = Oxm.marshal buf oxm in
-        let pad = size - (sizeof_ofp_action_set_field + oxm_size) in
-        (* printf "pad = %d\n" pad; *)
-        if pad > 0 then
-          let buf = Cstruct.shift buf oxm_size in
-          let _ = pad_with_zeros buf pad in
-          size
-        else size
-      | CopyTtlOut ->
-        set_ofp_action_header_typ buf 11; (* OFPAT_COPY_TTL_OUT *)
-        set_ofp_action_header_len buf size;
-        set_ofp_action_header_pad buf 0;
-        set_ofp_action_header_pad1 buf 0;
-        set_ofp_action_header_pad2 buf 0;
-        set_ofp_action_header_pad3 buf 0;
-        size
-      | CopyTtlIn ->
-        set_ofp_action_header_typ buf 12; (* OFPAT_COPY_TTL_IN *)
-        set_ofp_action_header_len buf size;
-        set_ofp_action_header_pad buf 0;
-        set_ofp_action_header_pad1 buf 0;
-        set_ofp_action_header_pad2 buf 0;
-        set_ofp_action_header_pad3 buf 0;
-        size
-      | SetNwTtl newTtl ->
-        set_ofp_action_nw_ttl_typ buf 23; (* OFPAT_SET_NW_TTL *)
-        set_ofp_action_nw_ttl_len buf size;
-        set_ofp_action_nw_ttl_nw_ttl buf newTtl;
-        set_ofp_action_nw_ttl_pad buf 0;
-        set_ofp_action_nw_ttl_pad1 buf 0;
-        set_ofp_action_nw_ttl_pad2 buf 0;
-        size
-      | DecNwTtl ->
-        set_ofp_action_header_typ buf 24; (* OFPAT_DEC_NW_TTL *)
-        set_ofp_action_header_len buf size;
-        set_ofp_action_header_pad buf 0;
-        set_ofp_action_header_pad1 buf 0;
-        set_ofp_action_header_pad2 buf 0;
-        set_ofp_action_header_pad3 buf 0;
-        size
-      | PushPbb ->
-        set_ofp_action_push_typ buf 26; (* OFPAT_PUSH_PBB *)
-        set_ofp_action_push_len buf size;
-        set_ofp_action_push_ethertype buf 0x88a8; (* Not sure, maybe need to redefine*)
-        size
-      | PopPbb ->
-        set_ofp_action_header_typ buf 27; (* OFPAT_POP_PBB *)
-        set_ofp_action_header_len buf size;
-        set_ofp_action_header_pad buf 0;
-        set_ofp_action_header_pad1 buf 0;
-        set_ofp_action_header_pad2 buf 0;
-        set_ofp_action_header_pad3 buf 0;
-        size
-      | SetMplsTtl newTtl ->
-        set_ofp_action_mpls_ttl_typ buf 15; (* OFPAT_SET_MPLS_TTL *)
-        set_ofp_action_mpls_ttl_len buf size;
-        set_ofp_action_mpls_ttl_mpls_ttl buf newTtl;
-        size
-      | DecMplsTtl ->
-        set_ofp_action_header_typ buf 16; (* OFPAT_DEC_MPLS_TTL *)
-        set_ofp_action_header_len buf size;
-        set_ofp_action_header_pad buf 0;
-        set_ofp_action_header_pad1 buf 0;
-        set_ofp_action_header_pad2 buf 0;
-        set_ofp_action_header_pad3 buf 0;
-        size
-      | SetQueue queueId ->
-        set_ofp_action_set_queue_typ buf 21; (* OFPAT_SET_QUEUE *)
-        set_ofp_action_set_queue_len buf size;
-        set_ofp_action_set_queue_queue_id buf queueId;
-        size
-      | Experimenter exp ->
-        set_ofp_action_experimenter_typ buf 0xffff; (* OFPAT_EXPERIMENTER *)
-        set_ofp_action_experimenter_len buf size;
-        set_ofp_action_experimenter_experimenter buf exp;
-        size
-
-  let parse (bits : Cstruct.t) : action =
-    match to_type (get_ofp_action_header_typ bits) with
-     | Output -> Output (PseudoPort.make (get_ofp_action_output_port bits) 
-     (get_ofp_action_output_max_len bits))
-     | Group -> Group (get_ofp_action_group_group_id bits)
-     | PushVLAN -> PushVlan
-     | PopVLAN -> PopVlan
-     | PushMPLS -> PushMpls
-     | PopMPLS -> PopMpls
-     | SetField -> let field,_ = Oxm.parse (
-     Cstruct.shift bits 4) in (*TEST BECAUSE OF WRONG OFFSET??*)
-     SetField (field)
-     | CopyTTLOut -> CopyTtlOut
-     | CopyTTLIn -> CopyTtlIn
-     | SetMPLSTTL -> SetMplsTtl (get_ofp_action_mpls_ttl_mpls_ttl bits)
-     | DecMPLSTTL -> DecMplsTtl
-     | SetQueue -> SetQueue (get_ofp_action_set_queue_queue_id bits)
-     | SetNWTTL -> SetNwTtl (get_ofp_action_nw_ttl_nw_ttl bits)
-     | DecNWTTL -> DecNwTtl
-     | PushPBB -> PushPbb
-     | PopPBB  -> PopPbb
-     | Experimenter -> Experimenter (get_ofp_action_experimenter_experimenter bits)
-
-  let rec parse_fields (bits : Cstruct.t) : sequence * Cstruct.t =
-    if Cstruct.len bits < sizeof_ofp_action_header then ([], bits)
-    else let field = parse bits in
-    let bits2 = Cstruct.shift bits (sizeof field) in
-    let fields, bits3 = parse_fields bits2 in
-    (List.append [field] fields, bits3)
-
-  let parse_sequence (bits : Cstruct.t) : sequence =
-    let fields, _ = parse_fields bits in
-    fields
-
-  let to_string seq =
-      match seq with
-        | Output o -> Format.sprintf "PseudoPort: %s" (PseudoPort.to_string o)
-        | Group g -> Format.sprintf "Group ID: %lu" g
-        | PopVlan -> "Pop Vlan"
-        | PushVlan -> "Push Vlan"
-        | PopMpls -> "Pop Mpls"
-        | PushMpls -> "Push Mpls"
-        | SetField oxm -> Format.sprintf "oxm: %s" (Oxm.to_string oxm)
-        | CopyTtlOut -> "Copy TTL out"
-        | CopyTtlIn -> "Copy TTL In"
-        | SetNwTtl t -> Format.sprintf "Set NW TTL %u" t
-        | DecNwTtl -> "Dec NW TTL"
-        | PushPbb -> "Push PBB"
-        | PopPbb -> "POP PBB"
-        | SetMplsTtl t -> Format.sprintf "Set MPLS TTL: %u" t
-        | DecMplsTtl -> "Dec MPLS TTL"
-        | SetQueue q -> Format.sprintf "Set Queue: %lu" q
-        | Experimenter e -> Format.sprintf "Experimenter: %lu" e
-end
-
-module Bucket = struct
-
-  let sizeof (bucket : bucket) : int =
-    let n = sizeof_ofp_bucket + sum (map Action.sizeof bucket.bu_actions) in
-    pad_to_64bits n
-
-  let marshal (buf : Cstruct.t) (bucket : bucket) : int =
-    let size = sizeof bucket in
-    set_ofp_bucket_len buf size;
-    set_ofp_bucket_weight buf bucket.bu_weight;
-    set_ofp_bucket_watch_port buf
-      (match bucket.bu_watch_port with
-        | None -> ofpg_any
-        | Some port -> port);
-    set_ofp_bucket_watch_group buf
-      (match bucket.bu_watch_group with
-        | None -> ofpg_any
-        | Some group_id -> group_id);
-    set_ofp_bucket_pad0 buf 0;
-    set_ofp_bucket_pad1 buf 0;
-    set_ofp_bucket_pad2 buf 0;
-    set_ofp_bucket_pad3 buf 0;
-    let action_marshal buf act =
-      match act with
-        | Output Table ->
-          failwith "OFPP_TABLE not allowed in installed flow"
-        | _ -> Action.marshal buf act in
-    let buf = Cstruct.shift buf sizeof_ofp_bucket in
-    sizeof_ofp_bucket + (marshal_fields buf bucket.bu_actions action_marshal)
-end
-
-module FlowModCommand = struct
-    
-  type t = flowModCommand
-
-  let n = ref 0L
-  
-  let sizeof _ = 1
-
-  let marshal (t : t) : int = match t with
-    | AddFlow -> n := Int64.succ !n; ofp_flow_mod_command_to_int OFPFC_ADD
-    | ModFlow -> ofp_flow_mod_command_to_int OFPFC_MODIFY
-    | ModStrictFlow -> ofp_flow_mod_command_to_int OFPFC_MODIFY_STRICT
-    | DeleteFlow -> ofp_flow_mod_command_to_int OFPFC_DELETE
-    | DeleteStrictFlow -> ofp_flow_mod_command_to_int OFPFC_DELETE_STRICT
-
-  let parse bits : flowModCommand = 
-    match (int_to_ofp_flow_mod_command bits) with
-      | Some OFPFC_ADD -> AddFlow
-      | Some OFPFC_MODIFY -> ModFlow
-      | Some OFPFC_MODIFY_STRICT -> ModStrictFlow
-      | Some OFPFC_DELETE -> DeleteFlow
-      | Some OFPFC_DELETE_STRICT -> DeleteStrictFlow
-      | None -> raise (Unparsable (sprintf "malformed command"))
-
-  let to_string t = 
-   match t with
-    | AddFlow -> "Add"
-    | ModFlow -> "Modify"
-    | ModStrictFlow -> "ModifyStrict"
-    | DeleteFlow -> "Delete"
-    | DeleteStrictFlow -> "DeleteStrict"
-end
-
-module GroupType = struct
-    
-  type t = groupType
-
-  let n = ref 0L
-
-  let marshal (t : t) : int = match t with
-    | All -> ofp_group_type_to_int OFPGC_ALL
-    | Select -> ofp_group_type_to_int OFPGC_SELECT
-    | Indirect -> ofp_group_type_to_int OFPGC_INDIRECT
-    | FF -> ofp_group_type_to_int OFPGC_FF
-     
-end
-
-module GroupMod = struct
-
-  let sizeof (gm: groupMod) : int =
-    match gm with
-      | AddGroup (typ, gid, buckets) -> 
-        sizeof_ofp_group_mod + sum (map Bucket.sizeof buckets)
-      | DeleteGroup (typ, gid) -> 
-        sizeof_ofp_group_mod
-
-  let marshal (buf : Cstruct.t) (gm : groupMod) : int =
-    match gm with
-      | AddGroup (typ, gid, buckets) -> 
-        set_ofp_group_mod_command buf 0; (* OFPGC_ADD *)
-        set_ofp_group_mod_typ buf (GroupType.marshal typ);
-        set_ofp_group_mod_pad buf 0;
-        set_ofp_group_mod_group_id buf gid;
-        sizeof_ofp_group_mod + (marshal_fields (Cstruct.shift buf sizeof_ofp_group_mod) buckets Bucket.marshal)
-      | DeleteGroup (typ, gid) ->
-        set_ofp_group_mod_command buf 2; (* OFPGC_DEL *)
-        set_ofp_group_mod_typ buf (GroupType.marshal typ);
-        set_ofp_group_mod_pad buf 0;
-        set_ofp_group_mod_group_id buf gid;
-        sizeof_ofp_group_mod
-end
-
-module Instruction = struct
-(* TODO <fugitifduck> : writeMeta; clearAction; meter; experimenter *)
-(* TODO <fugitifduck> : complete to_string fun*)
-
-  let to_string ins =
-    match ins with
-      | GotoTable t -> Format.sprintf "Go to Table: %u" t
-      | ApplyActions actions -> Format.sprintf "Apply Actions: \n%s"
-                                (String.concat "\n" (map Action.to_string actions))
-      | WriteActions actions -> Format.sprintf "Write Actions: \n%s" 
-                                (String.concat "\n" (map Action.to_string actions))
-      | WriteMetadata meta -> 
-        (match meta.m_mask with
-          | None -> Format.sprintf "WriteMeta : %LX" meta.m_value
-          | Some m -> Format.sprintf "WriteMeta : %LX/%LX" meta.m_value m)
-      | Clear -> "Clear"
-      | Meter m -> Format.sprintf "Meter : %lu" m
-      | Experimenter e -> Format.sprintf "Experimenter : %lu" e
-
-  let sizeof (ins : instruction) : int =
-    match ins with
-      | GotoTable _ ->
-        sizeof_ofp_instruction_goto_table
-      | ApplyActions actions ->
-        sizeof_ofp_instruction_actions + sum (map Action.sizeof actions)
-      | WriteActions actions ->
-        sizeof_ofp_instruction_actions + sum (map Action.sizeof actions)
-      | WriteMetadata _ -> sizeof_ofp_instruction_write_metadata
-      | Clear -> sizeof_ofp_instruction_actions
-      | Meter _ -> sizeof_ofp_instruction_meter
-      | Experimenter _ -> sizeof_ofp_instruction_experimenter
-
-  let marshal (buf : Cstruct.t) (ins : instruction) : int =
-    let size = sizeof ins in
-      match ins with
-        | GotoTable table_id ->
-          set_ofp_instruction_goto_table_typ buf 1; (* OFPIT_GOTO_TABLE *)
-          set_ofp_instruction_goto_table_len buf size;
-          set_ofp_instruction_goto_table_table_id buf table_id;
-          set_ofp_instruction_goto_table_pad0 buf 0;
-          set_ofp_instruction_goto_table_pad1 buf 0;
-          set_ofp_instruction_goto_table_pad2 buf 0;
-          size
-        | WriteActions actions ->
-          set_ofp_instruction_actions_typ buf 3; (* OFPIT_WRITE_ACTIONS *)
-          set_ofp_instruction_actions_len buf size;
-          set_ofp_instruction_actions_pad0 buf 0;
-          set_ofp_instruction_actions_pad1 buf 0;
-          set_ofp_instruction_actions_pad2 buf 0;
-          set_ofp_instruction_actions_pad3 buf 0;
-          sizeof_ofp_instruction_actions + (
-          marshal_fields 
-          (Cstruct.shift buf sizeof_ofp_instruction_actions)
-          actions
-          Action.marshal)
-        | ApplyActions actions ->
-          set_ofp_instruction_actions_typ buf 4; (* OFPIT_APPLY_ACTIONS *)
-          set_ofp_instruction_actions_len buf size;
-          set_ofp_instruction_actions_pad0 buf 0;
-          set_ofp_instruction_actions_pad1 buf 0;
-          set_ofp_instruction_actions_pad2 buf 0;
-          set_ofp_instruction_actions_pad3 buf 0;
-          sizeof_ofp_instruction_actions + (marshal_fields (Cstruct.shift buf sizeof_ofp_instruction_actions) actions Action.marshal)
-        | WriteMetadata metadata ->
-          set_ofp_instruction_write_metadata_typ buf 2; (* OFPIT_WRITE_METADATA *)
-          set_ofp_instruction_write_metadata_len buf size;
-          set_ofp_instruction_write_metadata_pad0 buf 0;
-          set_ofp_instruction_write_metadata_pad1 buf 0;
-          set_ofp_instruction_write_metadata_pad2 buf 0;
-          set_ofp_instruction_write_metadata_pad3 buf 0;
-          set_ofp_instruction_write_metadata_metadata buf metadata.m_value;
-          set_ofp_instruction_write_metadata_metadata_mask buf (
-            match metadata.m_mask with
-              | None -> 0L
-              | Some mask -> mask);
-          size
-        | Clear -> 
-          set_ofp_instruction_actions_typ buf 5; (* OFPIT_CLEAR_ACTIONS *)
-          set_ofp_instruction_actions_len buf size;
-          set_ofp_instruction_actions_pad0 buf 0;
-          set_ofp_instruction_actions_pad1 buf 0;
-          set_ofp_instruction_actions_pad2 buf 0;
-          set_ofp_instruction_actions_pad3 buf 0;
-          size
-        | Meter meterId->
-          set_ofp_instruction_meter_typ buf 6; (* OFPIT_METER *)
-          set_ofp_instruction_meter_len buf size;
-          set_ofp_instruction_meter_meter_id buf meterId;
-          size
-        | Experimenter experimenterId->
-          set_ofp_instruction_experimenter_typ buf 0xffff; (* OFPIT_EXPERIMENTER *)
-          set_ofp_instruction_experimenter_len buf size;
-          set_ofp_instruction_experimenter_experimenter buf experimenterId;
-          size
-
-
-  let parse (bits : Cstruct.t) : instruction =
-    let typ = get_ofp_instruction_typ bits in
-    let len = get_ofp_instruction_len bits in
-      match (int_to_ofp_instruction_type typ) with
-        | Some OFPIT_GOTO_TABLE -> GotoTable (
-        get_ofp_instruction_goto_table_table_id bits)
-        | Some OFPIT_WRITE_METADATA -> 
-            let value = get_ofp_instruction_write_metadata_metadata bits in 
-            let mask = get_ofp_instruction_write_metadata_metadata_mask bits in
-            if mask <> 0L then
-              WriteMetadata ({m_value = value; m_mask = Some mask})
-            else
-              WriteMetadata ({m_value = value; m_mask = None})
-        | Some OFPIT_WRITE_ACTIONS -> WriteActions (
-        Action.parse_sequence (Cstruct.sub bits sizeof_ofp_instruction_actions (len-sizeof_ofp_instruction_actions)))
-        | Some OFPIT_APPLY_ACTIONS -> ApplyActions (
-        Action.parse_sequence (Cstruct.sub bits sizeof_ofp_instruction_actions (len-sizeof_ofp_instruction_actions))) 
-        | Some OFPIT_CLEAR_ACTIONS -> Clear
-        | Some OFPIT_METER -> Meter (get_ofp_instruction_meter_meter_id bits)
-        | Some OFPIT_EXPERIMENTER -> Experimenter (
-        get_ofp_instruction_experimenter_experimenter bits)
-        | _ -> raise (Unparsable (sprintf "Unkown instruction message"))
-        
-end
-
-module Instructions = struct
-
-  let sizeof (inss : instruction list) : int =
-    sum (map Instruction.sizeof inss)
-
-  let marshal (buf : Cstruct.t) (inss : instruction list) : int =
-    if sizeof inss <> 0 then
-      marshal_fields buf inss Instruction.marshal
-    else 0
-
-  let rec parse_field (bits : Cstruct.t) : instruction list*Cstruct.t =
-    if Cstruct.len bits < sizeof_ofp_instruction then [],bits
-    else let field = Instruction.parse bits in
-    let bits2 = Cstruct.shift bits (Instruction.sizeof field) in
-    let fields, bits3 = parse_field bits2 in
-    (List.append [field] fields, bits3)
-
-  let to_string ins =
-    let insString = String.concat "\n" (map Instruction.to_string ins) in
-    insString
-
-  let parse (bits : Cstruct.t) : instruction list =
-    let field,_ = parse_field bits in
-    field
-
-end
-
-module FlowMod = struct
-
-  let sizeof (fm : flowMod) =
-    sizeof_ofp_flow_mod + (OfpMatch.sizeof fm.mfOfp_match) + (Instructions.sizeof fm.mfInstructions)
-
-  let flags_to_int (f : flowModFlags) =
-    (if f.fmf_send_flow_rem then 1 lsl 0 else 0) lor
-      (if f.fmf_check_overlap then 1 lsl 1 else 0) lor
-        (if f.fmf_reset_counts then 1 lsl 2 else 0) lor
-          (if f.fmf_no_pkt_counts then 1 lsl 3 else 0) lor
-            (if f.fmf_no_byt_counts then 1 lsl 4 else 0)
-
-  let int_to_flags bits : flowModFlags =
-  { fmf_send_flow_rem = test_bit16  0 bits
-  ; fmf_check_overlap = test_bit16  1 bits
-  ; fmf_reset_counts = test_bit16  2 bits
-  ; fmf_no_pkt_counts = test_bit16  3 bits
-  ; fmf_no_byt_counts = test_bit16  4 bits
-  }
-
-  let flags_to_string f =
-  Format.sprintf "SendFlowRem:%b;CheckOverlap:%b;ResetCount:%b;\
-                 NoPktCount:%b;NoBytCount:%b"
-                 f.fmf_send_flow_rem
-                 f.fmf_check_overlap
-                 f.fmf_reset_counts
-                 f.fmf_no_pkt_counts
-                 f.fmf_no_byt_counts
-
-  let marshal (buf : Cstruct.t) (fm : flowMod) : int =
-    set_ofp_flow_mod_cookie buf fm.mfCookie.m_value;
-    set_ofp_flow_mod_cookie_mask buf (
-      match fm.mfCookie.m_mask with
-        | None -> 0L
-        | Some mask -> mask);
-    set_ofp_flow_mod_table_id buf fm.mfTable_id;
-    set_ofp_flow_mod_command buf (FlowModCommand.marshal fm.mfCommand);
-    set_ofp_flow_mod_idle_timeout buf
-      (match fm.mfIdle_timeout with
-        | Permanent -> 0
-        | ExpiresAfter value -> value);
-    set_ofp_flow_mod_hard_timeout buf
-      (match fm.mfHard_timeout with
-        | Permanent -> 0
-        | ExpiresAfter value -> value);
-    set_ofp_flow_mod_priority buf fm.mfPriority;
-    set_ofp_flow_mod_buffer_id buf
-      (match fm.mfBuffer_id with
-        | None -> ofp_no_buffer
-        | Some bid -> bid);
-    set_ofp_flow_mod_out_port buf
-      (match fm.mfOut_port with
-        | None -> 0l
-        | Some port -> PseudoPort.marshal port);
-    set_ofp_flow_mod_out_group buf
-      (match fm.mfOut_group with
-        | None -> 0l
-        | Some gid -> gid);
-    set_ofp_flow_mod_flags buf (flags_to_int fm.mfFlags);
-    set_ofp_flow_mod_pad0 buf 0;
-    set_ofp_flow_mod_pad1 buf 0;
-
-    let size = sizeof_ofp_flow_mod +
-        OfpMatch.marshal 
-         (Cstruct.sub buf sizeof_ofp_flow_mod (OfpMatch.sizeof fm.mfOfp_match))
-         fm.mfOfp_match in
-      size + Instructions.marshal (Cstruct.shift buf size) fm.mfInstructions
-
-  let parse (bits : Cstruct.t) : flowMod =
-    let mfMask = get_ofp_flow_mod_cookie_mask bits in
-    let mfCookie =
-      if mfMask <> 0L then
-        {m_value = get_ofp_flow_mod_cookie bits;
-        m_mask = (Some (get_ofp_flow_mod_cookie_mask bits))}
-    else {m_value = get_ofp_flow_mod_cookie bits;
-        m_mask = None}
-      in
-    let mfTable_id = get_ofp_flow_mod_table_id bits in
-    let mfCommand = FlowModCommand.parse (get_ofp_flow_mod_command bits) in
-    let mfIdle_timeout = match (get_ofp_flow_mod_idle_timeout bits) with
-                         | 0 -> Permanent 
-                         | n -> ExpiresAfter n in
-    let mfHard_timeout = match (get_ofp_flow_mod_hard_timeout bits) with
-                         | 0 -> Permanent 
-                         | n -> ExpiresAfter n in
-    let mfPriority = get_ofp_flow_mod_priority bits in
-    let mfBuffer_id = match (get_ofp_flow_mod_buffer_id bits) with
-        | 0xffffffffl -> None
-        | n -> Some n in
-    let mfOut_port = match (get_ofp_flow_mod_out_port bits) with
-        | 0l -> None
-        | _ -> Some (PseudoPort.make (get_ofp_flow_mod_out_port bits) 0) in
-    let mfOut_group = match (get_ofp_flow_mod_out_group bits) with
-        | 0l -> None
-        | n -> Some n in
-    let mfFlags = int_to_flags (get_ofp_flow_mod_flags bits) in
-    let mfOfp_match,instructionsBits = OfpMatch.parse (Cstruct.shift bits sizeof_ofp_flow_mod) in
-    let mfInstructions = Instructions.parse instructionsBits in
-    { mfCookie; mfTable_id;
-      mfCommand; mfIdle_timeout;
-      mfHard_timeout; mfPriority;
-      mfBuffer_id;
-      mfOut_port;
-      mfOut_group; mfFlags;
-      mfOfp_match; mfInstructions}
-  
-  let to_string (flow : flowMod) =
-    Format.sprintf 
-"cookie:%s;
-table:%u;
-command:%s;
-IdleTimeout:%s;
-HardTimeout:%s;
-priority:%u;
-bufferId:%s;
-outPort:%s;
-outGroup:%s;
-flags:%s;
-match:%s;
-instructions:%s\n"
-    (match flow.mfCookie.m_mask with
-        | None -> Int64.to_string flow.mfCookie.m_value
-        | Some m -> Format.sprintf "%LX/%LX" flow.mfCookie.m_value m)
-    flow.mfTable_id
-    (FlowModCommand.to_string flow.mfCommand)
-    (match flow.mfIdle_timeout with
-        | Permanent -> "Permanent"
-        | ExpiresAfter t-> string_of_int t)
-    (match flow.mfHard_timeout with
-        | Permanent -> "Permanent"
-        | ExpiresAfter t-> string_of_int t)
-    flow.mfPriority
-    (match flow.mfBuffer_id with
-        | None -> "None"
-        | Some t -> Int32.to_string t)
-    (match flow.mfOut_port with
-        | None -> "None"
-        | Some t -> PseudoPort.to_string t)
-    (match flow.mfOut_group with
-        | None -> "None"
-        | Some t -> Int32.to_string t)
-    (flags_to_string flow.mfFlags)
-    (OfpMatch.to_string flow.mfOfp_match)
-    (Instructions.to_string flow.mfInstructions)
-end
-
-module Capabilities = struct
-
-  let to_int32 (capa : capabilities) : int32 = 
-    Int32.logor (if capa.flow_stats then (Int32.shift_left 1l 0) else 0l)
-     (Int32.logor (if capa.table_stats then (Int32.shift_left 1l 1) else 0l)
-      (Int32.logor (if capa.port_stats then (Int32.shift_left 1l 2) else 0l)
-       (Int32.logor (if capa.group_stats then (Int32.shift_left 1l 3) else 0l)
-        (Int32.logor (if capa.ip_reasm then (Int32.shift_left 1l 5) else 0l)
-         (Int32.logor (if capa.queue_stats then (Int32.shift_left 1l 6) else 0l)
-           (if capa.port_blocked then (Int32.shift_left 1l 7) else 0l))))))
-
-  let parse (bits : int32) : capabilities =
-    { port_blocked = Bits.test_bit 7 bits;
-      queue_stats = Bits.test_bit 6 bits;
-      ip_reasm = Bits.test_bit 5 bits;
-      group_stats = Bits.test_bit 3 bits;
-      port_stats = Bits.test_bit 2 bits;
-      table_stats = Bits.test_bit 1 bits;
-      flow_stats = Bits.test_bit 0 bits;
-    }
-
-end
-
-module SwitchFeatures = struct
-
-  type t = { datapath_id : int64; num_buffers : int32;
-             num_tables : int8; aux_id : int8;
-             supported_capabilities : capabilities }
-
-  let marshal (buf : Cstruct.t) (features : t) : int =
-    set_ofp_switch_features_datapath_id buf features.datapath_id;
-    set_ofp_switch_features_n_buffers buf features.num_buffers;
-    set_ofp_switch_features_n_tables buf features.num_tables;
-    set_ofp_switch_features_auxiliary_id buf features.aux_id;
-    set_ofp_switch_features_pad0 buf 0;
-    set_ofp_switch_features_pad1 buf 0;
-    set_ofp_switch_features_pad2 buf 0;
-    set_ofp_switch_features_capabilities buf (Capabilities.to_int32 features.supported_capabilities); 
-    sizeof_ofp_switch_features
-
-  let parse (bits : Cstruct.t) : t =
-    let datapath_id = get_ofp_switch_features_datapath_id bits in 
-    let num_buffers = get_ofp_switch_features_n_buffers bits in
-    let num_tables = get_ofp_switch_features_n_tables bits in
-    let aux_id = get_ofp_switch_features_auxiliary_id bits in
-    let supported_capabilities = Capabilities.parse
-      (get_ofp_switch_features_capabilities bits) in
-    { datapath_id; 
-      num_buffers; 
-      num_tables;
-      aux_id; 
-      supported_capabilities }
-
-end
-
-
-module PortState = struct
-
-  let state_to_int (state : portState) : int32 =
-    Int32.logor (if state.link_down then (Int32.shift_left 1l 0) else 0l) 
-     (Int32.logor (if state.blocked then (Int32.shift_left 1l 1) else 0l)  
-      (if state.live then (Int32.shift_left 1l 2) else 0l))
-
-  let marshal (ps : portState) : int32 = state_to_int ps
-
-  let parse bits : portState =
-    { link_down = Bits.test_bit 0 bits;
-      blocked = Bits.test_bit 1 bits;
-      live = Bits.test_bit 2 bits
-    }
-
-  let to_string (state : portState) =
-    Format.sprintf "link_down:%b,blocked:%b,live:%b"
-    state.link_down
-    state.blocked
-    state.live
-end
-
-module PortDesc = struct
-
-  let sizeof (_ : portDesc) =
-  sizeof_ofp_port
-
-  let marshal (buf : Cstruct.t) (desc : portDesc) : int =
-    let size = sizeof_ofp_port in
-    set_ofp_port_port_no buf desc.port_no;
-    set_ofp_port_pad buf 0l;
-    (* set_ofp_port_hw_addr NIY *)
-    set_ofp_port_pad2 buf 0;
-    set_ofp_port_pad3 buf 0;
-    (* set_ofp_port_name NIY *)
-    set_ofp_port_config buf (PortConfig.marshal desc.config);
-    set_ofp_port_state buf (PortState.marshal desc.state);
-    set_ofp_port_curr buf (PortFeatures.marshal desc.curr);
-    set_ofp_port_advertised buf (PortFeatures.marshal desc.advertised);
-    set_ofp_port_supported buf (PortFeatures.marshal desc.supported);
-    set_ofp_port_peer buf (PortFeatures.marshal desc.peer);
-    (* set_ofp_port_curr_speed NIY *)
-    (* set_ofp_port_max_speed NIY *)
-    size
-	    
-  let parse (bits : Cstruct.t) : portDesc =
-    let port_no = get_ofp_port_port_no bits in
-    let state = PortState.parse (get_ofp_port_state bits) in
-		let config = PortConfig.parse (get_ofp_port_config bits) in
-		let curr = PortFeatures.parse (get_ofp_port_curr bits) in
-		let advertised = PortFeatures.parse (get_ofp_port_advertised bits) in
-		let supported = PortFeatures.parse (get_ofp_port_supported bits) in
-		let peer = PortFeatures.parse (get_ofp_port_peer bits) in
-    { port_no;
-      (* hw_addr; *)
-      (* name; *)
-      config; 
-      state;
-      curr;
-      advertised;
-      supported;
-      peer
-      (* curr_speed; *)
-      (* max_speed *) }
-
-  let to_string (port : portDesc) =
-    Format.sprintf 
-        "port_no:%lu,config:%s,state:%s,curr:%s,advertised:%s\
-        supported:%s,peer:%s"
-        port.port_no
-        (PortConfig.to_string port.config)
-        (PortState.to_string port.state)
-        (PortFeatures.to_string port.curr)
-        (PortFeatures.to_string port.advertised)
-        (PortFeatures.to_string port.supported)
-        (PortFeatures.to_string port.peer)
-        
-end
-
-module PortReason = struct
-
-  let marshal (t : portReason) = 
-    match t with
-      | PortAdd -> ofp_port_reason_to_int OFPPR_ADD
-      | PortDelete -> ofp_port_reason_to_int OFPPR_DELETE 
-      | PortModify -> ofp_port_reason_to_int OFPPR_MODIFY
-
-  let parse bits : portReason =
-    match (int_to_ofp_port_reason bits) with
-      | Some OFPPR_ADD -> PortAdd
-      | Some OFPPR_DELETE -> PortDelete
-      | Some OFPPR_MODIFY -> PortModify
-      | _ -> raise
-            (Unparsable (sprintf "bad port_reason number (%d)" bits))
-end
-
-module PortStatus = struct
-
-  let sizeof (_ : portStatus) : int = 
-    sizeof_ofp_port_status + sizeof_ofp_port
-
-  let marshal (buf : Cstruct.t) (status : portStatus) : int =
-	set_ofp_port_status_reason buf (PortReason.marshal status.reason);
-    let size = sizeof_ofp_port_status + 
-        PortDesc.marshal (Cstruct.shift buf sizeof_ofp_port_status) status.desc in
-	size
-
-  let parse (bits : Cstruct.t) : portStatus =
-    let reason = PortReason.parse (get_ofp_port_status_reason bits) in 
-    let bits = Cstruct.shift bits sizeof_ofp_port_status in
-    let desc = PortDesc.parse bits in
-    { reason;
-      desc }
-      
-  let to_string (t : portStatus) = 
-    let reason_to_string (reason : portReason) = match reason with
-        | PortAdd -> "Port Add"
-        | PortDelete -> "Port Delete"
-        | PortModify -> "Port Modify" in
-    Format.sprintf 
-        "reason : %s,\ndesc : %s"
-        (reason_to_string t.reason)
-        (PortDesc.to_string t.desc)
-end
-
-module PacketIn = struct
-
- cenum reasonType {
-   NO_MATCH = 0;
-   ACTION = 1;
-   INVALID_TTL = 2
- } as uint8_t
-
- cstruct ofp_packet_in {
-   uint32_t buffer_id;     
-   uint16_t total_len;     
-   uint8_t reason;         
-   uint8_t table_id;
-   uint64_t cookie
-  } as big_endian
-
-  (* have to check this part, (and in marshal too, not sure of the correctness *)
-  let sizeof (pi : packetIn) : int = 
-    pi.pi_total_len + (OfpMatch.sizeof pi.pi_ofp_match) + sizeof_ofp_packet_in
-
-  let marshal (buf : Cstruct.t) (pi : packetIn) : int = 
-    let bufMatch = Cstruct.shift buf sizeof_ofp_packet_in in
-    let size = pi.pi_total_len + (OfpMatch.marshal bufMatch pi.pi_ofp_match) + 
-               sizeof_ofp_packet_in in
-    let buffer_id,bytes = match pi.pi_payload with
-     | Buffered (n,bytes) -> n, bytes
-     | NotBuffered bytes -> -1l, bytes in
-    Cstruct.blit bytes 0 buf (sizeof_ofp_packet_in + OfpMatch.sizeof pi.pi_ofp_match) pi.pi_total_len;
-    set_ofp_packet_in_buffer_id buf buffer_id;
-	set_ofp_packet_in_total_len buf pi.pi_total_len;
-	set_ofp_packet_in_reason buf
-        (match pi.pi_reason with
-         | NoMatch -> reasonType_to_int NO_MATCH
-         | ExplicitSend -> reasonType_to_int ACTION
-         | InvalidTTL -> reasonType_to_int INVALID_TTL);
-	set_ofp_packet_in_table_id buf pi.pi_table_id;
-	set_ofp_packet_in_cookie buf pi.pi_cookie;
-    size
-
-  let parse (bits : Cstruct.t) : packetIn =
-    (* let oc = open_out "test-msg-1.3-msg3-bits" in *)
-    (* let str = Cstruct.to_string bits in *)
-    (* fprintf oc "%s" str; *)
-    (* close_out oc; *)
-    let bufId = match get_ofp_packet_in_buffer_id bits with
-      | -1l -> None
-      | n -> Some n in
-    let total_len = get_ofp_packet_in_total_len bits in
-    let reason_code = get_ofp_packet_in_reason bits in
-    let reason = match int_to_reasonType reason_code with
-      | Some NO_MATCH -> NoMatch
-      | Some ACTION -> ExplicitSend
-      | Some INVALID_TTL -> InvalidTTL
-      | None ->
-	raise (Unparsable (sprintf "bad reason in packet_in (%d)" reason_code)) in
-    let table_id = get_ofp_packet_in_table_id bits in
-    let cookie = get_ofp_packet_in_cookie bits in
-    let ofp_match_bits = Cstruct.shift bits sizeof_ofp_packet_in in
-    let ofp_match, pkt_bits = OfpMatch.parse ofp_match_bits in
-    let pkt_bits = Cstruct.shift pkt_bits 2 in (* pad bytes *)
-    (* printf "len = %d\n" (Cstruct.len pkt_bits); *)
-    let pkt = match bufId with
-      | None -> NotBuffered pkt_bits
-      | Some n -> Buffered (n,pkt_bits)
-    in
-    { pi_total_len = total_len;
-      pi_reason = reason;
-      pi_table_id = table_id;
-      pi_cookie = cookie;
-      pi_ofp_match = ofp_match;
-      pi_payload = pkt
-    }
-    
-end
-
-module PacketOut = struct
-
-  cstruct ofp_packet_out {
-      uint32_t buffer_id;           (* ID assigned by datapath (OFP_NO_BUFFER
-                                       if none). *)
-      uint32_t in_port;             (* Packet's input port or OFPP_CONTROLLER. *)
-      uint16_t actions_len;         (* Size of action array in bytes. *)
-      uint8_t pad0;
-      uint8_t pad1;
-      uint8_t pad2;
-      uint8_t pad3;
-      uint8_t pad4;
-      uint8_t pad5
-      (* struct ofp_action_header actions[0]; *) (* Action list. *)
-      (* uint8_t data[0]; *)        (* Packet data.  The length is inferred
-                                       from the length field in the header.
-                                       (Only meaningful if buffer_id == -1.) *)
-  } as big_endian
-
-  let sizeof (po : packetOut) =
-    sizeof_ofp_packet_out + sum (map Action.sizeof po.po_actions) +
-    (match po.po_payload with
-      | Buffered _ -> 0
-      | NotBuffered bytes -> Cstruct.len bytes)
-
-  let marshal (buf : Cstruct.t) (po : packetOut) : int =
-    let size = sizeof po in
-    set_ofp_packet_out_buffer_id buf (
-      match po.po_payload with
-        | NotBuffered _ -> 0xffffffffl
-        | Buffered (buffer_id, _) -> buffer_id);
-    set_ofp_packet_out_in_port buf
-      (match po.po_port_id with
-        | None -> 0l
-        | Some(port_id) -> port_id);
-    set_ofp_packet_out_actions_len buf (sum (map Action.sizeof po.po_actions));
-    set_ofp_packet_out_pad0 buf 0;
-    set_ofp_packet_out_pad1 buf 0;
-    set_ofp_packet_out_pad2 buf 0;
-    set_ofp_packet_out_pad3 buf 0;
-    set_ofp_packet_out_pad4 buf 0;
-    set_ofp_packet_out_pad5 buf 0;
-    let buf = Cstruct.shift buf sizeof_ofp_packet_out in
-    let act_size = marshal_fields buf po.po_actions Action.marshal in
-    match po.po_payload with
-      | Buffered _ -> size
-      | NotBuffered pkt_buf ->
-        Cstruct.blit pkt_buf 0 buf act_size (Cstruct.len pkt_buf);
-        size
-
-end
-
-module FlowRequest = struct
-
-    cstruct ofp_flow_stats_request {
-      uint8_t table_id;
-      uint8_t pad[3];
-      uint32_t out_port;
-      uint32_t out_group;
-      uint8_t pad2[4];
-      uint64_t cookie;
-      uint64_t cookie_mask;
-    } as big_endian
-
-    let sizeof (fr : flowRequest) : int = 
-    sizeof_ofp_flow_stats_request + (OfpMatch.sizeof fr.fr_match)
 
     let to_string (fr : flowRequest) : string =
       Format.sprintf "TableID:%u\noutPort:%lu\noutGroup:%lu\ncookie:%s\nmatch:%s"
@@ -6930,5 +3690,4 @@
     (hdr.Header.xid, msg)
 end
 
-let portsDescRequest = Message.MultipartReq portDescReq
->>>>>>> 3bbe381c
+let portsDescRequest = Message.MultipartReq portDescReq