--- conflicted
+++ resolved
@@ -333,7 +333,6 @@
         QuickCheck.Success -> true
     | _                  -> false
 
-<<<<<<< HEAD
 let%test "deriving joyson <-> manual joyson" =
   let open Frenetic_NetKAT_Json in
   let open Frenetic_NetKAT_Json in
@@ -355,12 +354,7 @@
   in
   check generate_policy_json prop_parse_ok
 
-(*
-let%test "quickcheck NetKAT <-> JSON" =
-=======
-
 (* let%test "quickcheck NetKAT <-> JSON" =
->>>>>>> 599df6e8
   let open Frenetic_NetKAT_Json in
   let open Frenetic_NetKAT_Optimize in
   let generate_policy_json =
@@ -376,11 +370,6 @@
       norm_policy (policy_of_json (policy_to_json pol)) = norm_policy pol
     with _ -> false in
   check generate_policy_json prop_parse_ok
-
-let%test "json" =
-  let open Frenetic_NetKAT_Optimize in
-  let m1 = mk_mod
-  let pol =
  *)
 
 let get_masking_test =
