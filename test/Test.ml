(* Write tests in independent modules, then just include them here to run them
 *)
<<<<<<< HEAD
(*open NetKAT_Test
open NetKAT_Pretty_Tests*)
open NetKAT_Decide_Test
=======
open FDD_Cache
open FlowTable_Generation
open NetKAT_Test
open NetKAT_Pretty_Tests
>>>>>>> 2a84aff6

Pa_ounit_lib.Runtime.summarize ()<|MERGE_RESOLUTION|>--- conflicted
+++ resolved
@@ -1,14 +1,8 @@
 (* Write tests in independent modules, then just include them here to run them
  *)
-<<<<<<< HEAD
-(*open NetKAT_Test
-open NetKAT_Pretty_Tests*)
-open NetKAT_Decide_Test
-=======
 open FDD_Cache
 open FlowTable_Generation
 open NetKAT_Test
 open NetKAT_Pretty_Tests
->>>>>>> 2a84aff6
 
 Pa_ounit_lib.Runtime.summarize ()