--- conflicted
+++ resolved
@@ -126,50 +126,16 @@
     (Seq (Filter (testSrc 2), Choice (modSrc 0, modSrc 1)))
 
 TEST "choice3" = 
-  test_compile
-<<<<<<< HEAD
-    (Par (Seq (Filter (Test(Src,C)), Choice (Mod (Src, A), Mod(Src, B))),
-          Par (Seq (Filter (Test(Src,A)), Mod (Src,C)),
-	       Seq (Filter (Test(Src,B)), Mod (Src,C)))))
-    (Par (Seq (Filter (Test(Src,A)), Mod (Src, C)),
-     Par (Seq (Filter (Test(Src,B)), Mod (Src, C)),
-	 (Seq (Filter (Test(Src,C)), Choice(Mod(Src,A), 
-				     Choice(Par(Mod(Src,A), Mod(Src,B)),
-					    Mod(Src,B))))))))
-
-
-
-TEST "quickcheck local compiler" =
-  let testable_pol_pkt_to_bool =
-    let open QuickCheck in
-    let open QCGen in
-    testable_fun
-      (resize 3
-       (NetKATArb.arbitrary_policy >>= fun pol ->
-          NetKATArb.arbitrary_packet >>= fun pkt ->
-            Format.eprintf "Policy: %s\n%!" (NetKAT.string_of_policy pol);
-            ret_gen (pol, pkt)))
-      (fun (pol,pkt) -> NetKAT.string_of_policy pol)
-      testable_bool in
-  let prop_compile_ok (pol, pkt) =
-    let open NetKAT in
-    NetKAT.PacketSetSet.compare
-      (NetKAT.eval pkt pol)
-      (NetKAT.eval pkt (Compiler.Local.to_netkat (Compiler.Local.of_policy pol))) = 0 in
-  let cfg = { QuickCheck.verbose with QuickCheck.maxTest = 1000 } in
-  match QuickCheck.check testable_pol_pkt_to_bool cfg prop_compile_ok with
-    | QuickCheck.Success -> true
-    | _ -> failwith "quickchecking failed"
-=======
-    (Par (Seq (Filter (testSrc 3), Choice (modSrc 0, modSrc 1)),
-          Par (Seq (Filter (testSrc 0), modSrc 2),
-	       Seq (Filter (testSrc 1), modSrc 2))))
-    (Par(Seq(Filter (testSrc 0), modSrc 2),
-     Par(Seq(Filter (testSrc 1), modSrc 2),
-	 Seq(Filter (testSrc 3), 
-	     Choice (modSrc 0, 
-	     Choice (Par (modSrc 0, modSrc 1),
-		     modSrc 1))))))
+   test_compile
+     (Par (Seq (Filter (testSrc 3), Choice (modSrc 0, modSrc 1)),
+           Par (Seq (Filter (testSrc 0), modSrc 2),
+		Seq (Filter (testSrc 1), modSrc 2))))
+     (Par(Seq(Filter (testSrc 0), modSrc 2),
+	  Par(Seq(Filter (testSrc 1), modSrc 2),
+	      Seq(Filter (testSrc 3), 
+		  Choice (modSrc 0, 
+			  Choice (Par (modSrc 0, modSrc 1),
+				  modSrc 1))))))
     
 (* TEST "quickcheck local compiler" = *)
 (*   let testable_pol_pkt_to_bool = *)
@@ -191,5 +157,4 @@
 (*   let cfg = { QuickCheck.verbose with QuickCheck.maxTest = 1000 } in *)
 (*   match QuickCheck.check testable_pol_pkt_to_bool cfg prop_compile_ok with *)
 (*     | QuickCheck.Success -> true *)
-(*     | _ -> failwith "quickchecking failed" *)
->>>>>>> c8aa8d40
+(*     | _ -> failwith "quickchecking failed" *)