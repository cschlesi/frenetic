--- conflicted
+++ resolved
@@ -5,17 +5,11 @@
 open Pretty
 
 let test_compile lhs rhs =
-<<<<<<< HEAD
   (* Printf.printf "Compiling...\n%!"; *)
   let i = LocalCompiler.Local.of_policy (VInt.Int64 0L) lhs in 
   (* Printf.printf "Okay...\n%!"; *)
   let rhs' = LocalCompiler.Local.to_netkat i in 
   (* Printf.printf "Done!\n%!"; *)
-=======
-  let rhs' =
-    LocalCompiler.Local.to_netkat
-      (LocalCompiler.Local.of_policy (VInt.Int64 0L) lhs) in
->>>>>>> e4e98960
   if rhs' = rhs then
     true
   else
