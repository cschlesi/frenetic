OASISFormat: 0.3
OCamlVersion: >= 4.01.0
Name:        frenetic
Version:     2.0.0
Synopsis:    The Frenetic Compiler and Runtime System
Authors:     https://github.com/frenetic-lang/frenetic/contributors
License:     LGPL
Plugins:     META (0.3)
BuildTools:
  ocamlbuild,
  ocamldoc

Flag quickcheck
  Description: build the frenetic.quickcheck library
  Default: false

Flag async
    Description: build the netkat.async library
    Default: false

Library netkat
  Path: lib
  BuildDepends:
    core,
    fieldslib,
    fieldslib.syntax,
    ocamlgraph,
    openflow,
    sexplib,
    sexplib.syntax,
    str,
    threads
  InternalModules:
<<<<<<< HEAD
    Flowterp,
=======
    Algo,
>>>>>>> 0e17fcec
    Optimize
  Modules:
    NetKAT_Lexer,
    NetKAT_LocalCompiler,
    NetKAT_Parser,
    NetKAT_Pretty,
    NetKAT_Semantics,
    NetKAT_Types,
    NetKAT_Util

Library async
  Findlibparent: netkat
  Findlibname: async
  Path: async
  Build$: flag(async)
  BuildDepends:
    async,
    core,
    cstruct,
    cstruct.syntax,
    netkat,
    openflow,
    openflow.async,
    packet,
    threads,
    topology,
    sexplib,
    sexplib.syntax
  InternalModules:
    Discovery,
    Learning
  Modules:
    Async_NetKAT,
    Async_NetKAT_Controller

Library quickcheck
  Findlibparent: netkat
  Findlibname: quickcheck
  Path: quickcheck
  Build$: flag(quickcheck) || flag(tests)
  BuildDepends:
    netkat,
    openflow.quickcheck,
    packet.quickcheck,
    quickcheck
  Modules:
    NetKAT_Arbitrary

Executable testtool
  Path: test
  MainIs: Test.ml
  Build$: flag(tests)
  Install: false
  BuildDepends: 
    netkat,
    netkat.quickcheck,
    oUnit,
    packet,
    pa_ounit,
    pa_ounit.syntax,
    quickcheck

Test all_tests
  Command: $testtool inline-test-runner netkat
  Run$: flag(tests)
  TestTools: testtool

Executable katnetic
  Path: frenetic
  MainIs: katnetic.ml
  Build$: flag(async)
  Install: false
  BuildDepends:
    async,
    cmdliner,
    core,
    netkat,
    netkat.async

Executable netkat_test
  Path: frenetic
  MainIs: netkat_test.ml
  Build$: flag(async)
  Install: false
  BuildDepends:
    async,
    core,
    netkat,
    netkat.async<|MERGE_RESOLUTION|>--- conflicted
+++ resolved
@@ -31,11 +31,8 @@
     str,
     threads
   InternalModules:
-<<<<<<< HEAD
+    Algo,
     Flowterp,
-=======
-    Algo,
->>>>>>> 0e17fcec
     Optimize
   Modules:
     NetKAT_Lexer,
