--- conflicted
+++ resolved
@@ -76,65 +76,9 @@
     Frenetic_Packet,
     Frenetic_Topology,
     Frenetic_Util,
-<<<<<<< HEAD
     Frenetic_Vlr,
     Frenetic_ProbNetKAT
     
-=======
-    Frenetic_Vlr
-
-Library async
-  Findlibparent: frenetic
-  Findlibname: async
-  Path: async
-  BuildDepends:
-    async,
-    cohttp,
-    cohttp.async,
-    core,
-    cstruct,
-    cstruct.async,
-    frenetic,
-    mparser,
-    mparser.re,
-    ppx_sexp_conv,
-    str
-  InternalModules:
-    Frenetic_Common,
-    Frenetic_DynGraph
-  Modules:
-    Frenetic_Compile_Server,
-    Frenetic_Log,
-    Frenetic_Http_Controller,
-    Frenetic_OpenFlow0x01_Controller,
-    Frenetic_NetKAT_Controller,
-    Frenetic_NetKAT_Updates,
-    Frenetic_Ox
-
-Executable frenetic
-  Path: frenetic
-  MainIs: frenetic.ml
-  Install: true
-  CompiledObject: native
-  BuildDepends:
-    async,
-    core,
-    frenetic,
-    frenetic.async,
-    async_extended
-
-Executable openflow
-  Path: frenetic
-  MainIs: openflow.ml
-  Install: true
-  CompiledObject: native
-  BuildDepends:
-    async,
-    core,
-    frenetic,
-    frenetic.async,
-    async_extended
-
 Library syntax
   Path: syntax
   Findlibparent: frenetic
@@ -152,65 +96,4 @@
     Frenetic_Syntax_Extension_Parser
   XMETAType: syntax
   XMETARequires: camlp4, ulex, ipaddr, frenetic
-  XMETADescription: Syntax extension writing NetKAT expressions
-
-Library test_frenetic
-  Findlibparent: frenetic
-  Findlibname: test
-  Path: lib_test/lib
-  Build$: flag(tests)
-  Install: true
-  BuildDepends:
-    frenetic,
-    quickcheck
-  Modules:
-    Arbitrary_Base,
-    Arbitrary_Frenetic_NetKAT,
-    Arbitrary_Frenetic_OpenFlow,
-    Arbitrary_Frenetic_OpenFlow0x01,
-    Arbitrary_Frenetic_OpenFlow0x04,
-    Arbitrary_Frenetic_OpenFlow_Header,
-    Arbitrary_Frenetic_Packet,
-    Flowterp
-
-Executable testtool
-  Path: lib_test
-  MainIs: Test.ml
-  Install: false
-  Build$: flag(tests)
-  BuildDepends:
-    ppx_inline_test,
-    frenetic.test,
-    frenetic,
-    frenetic.async
-
-#Executable fastfailtest 
-#  Path: integration
-#  MainIs: FastFailTest_Controller.ml
-#  Install: false
-#  CompiledObject: native
-#  BuildDepends:
-#    async,
-#    core,
-#    frenetic,
-#    frenetic.async,
-#    async_extended
-
-Test all_tests
-  Run$: flag(tests)
-  # -only-test Test_Frenetic_GroupTable0x04.ml
-  Command: $testtool inline-test-runner frenetic 
-  TestTools: testtool
-
-Document frenetic
-  Title: Frenetic API docs
-  Type: ocamlbuild (0.4)
-  BuildTools+: ocamldoc
-  Install: true
-  Format: html
-  # This is needed because travis.docgen expects docs to be in _build/frenetic.docdir
-  PostCommand: mv _build/lib/frenetic.docdir _build
-  Index: index.html
-  XOCamlbuildPath: lib
-  XOCamlbuildLibraries: frenetic
->>>>>>> d85a083d
+  XMETADescription: Syntax extension writing NetKAT expressions