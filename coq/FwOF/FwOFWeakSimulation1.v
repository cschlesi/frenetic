Set Implicit Arguments.

Require Import Coq.Lists.List.
Require Import Coq.Classes.Equivalence.
Require Import Coq.Structures.Equalities.
Require Import Coq.Classes.Morphisms.
Require Import Coq.Setoids.Setoid.
Require Import Common.Types.
Require Import Common.Bisimulation.
Require Import Bag.Bag2.
Require Import FwOF.FwOFSignatures.

Local Open Scope list_scope.
Local Open Scope equiv_scope.
Local Open Scope bag_scope.

Arguments to_list _ _ _ : simpl never.

Module Make (Import Relation : RELATION).

  Theorem weak_sim_1 :
    weak_simulation concreteStep abstractStep bisim_relation.
  Proof with auto with datatypes.
    unfold weak_simulation.
    intros.
    unfold bisim_relation in H.
    unfold relate in H.
    destruct s. simpl in *.
    unfold concreteStep in H0.
    destruct s'.
    { inversion H0; subst; simpl in *; subst; simpl in *.
      + idtac "Proving weak_sim_1 (Case 2 of 12) ...".
<<<<<<< HEAD
=======
        rewrite -> Bag.unions_map_union_comm.
        autorewrite with bag using simpl.
        rewrite -> Bag.map_union.
>>>>>>> 118bb349
        autorewrite with bag using simpl.
        match goal with
          | [ |- context[({|(swId0,pt,pk)|}) <+> ?t1] ] => remember t1
        end.
        exists (unions (map (transfer swId0) (abst_func swId0 pt pk)) <+> b).
        split.
        unfold bisim_relation.
        unfold relate.
        rewrite -> Heqb.
        assert (FlowTableSafe swId0 tbl0) as J.
        refine (concreteState_flowTableSafety1
                  swId0 pts0 tbl0 inp0 (from_list outp' <+> outp0) ctrlm0
                  (from_list (map (PacketIn pt) pksToCtrl) <+> switchm0) _)...
         rewrite -> Bag.in_union.
         left. simpl. left. reflexivity.
        unfold FlowTableSafe in J.
        pose (J0 := J pt pk outp' pksToCtrl H1).
        subst.
        (** Full autorewrite never worked (needed to explicitly call Bag.unions_app)
        But, this got worse after the bag-refactoring. No idea why. *)
        rewrite <- J0.
        autorewrite with bag using simpl.
<<<<<<< HEAD
        bag_perm 100.
=======
        rewrite -> Bag.unions_map_union_comm.
        simpl.
        autorewrite with bag using simpl.
        rewrite -> Bag.unions_map_union_comm2.
        rewrite -> Bag.unions_map_union_comm2.
        autorewrite with bag using simpl.
        rewrite -> Bag.unions_map_bag.
        rewrite -> Bag.unions_map_bag.
        bag_perm 100.
        admit. (* omg wtf *)
        admit. (* TODO(arjun): parameter implicit blah blah BS again *)
>>>>>>> 118bb349
        apply multistep_obs with
        (a0 := (unions (map (transfer swId0) (abst_func swId0 pt pk)) <+> b)).
        apply AbstractStep.
        subst.
        apply multistep_nil.
      (* Switch processes a flow-mod *)
      + idtac "Proving weak_sim_1 (Case 3 of 12) ...".
        autorewrite with bag using simpl.
        match goal with
          | [ |- context [multistep _ ?X _ _] ] => remember X as t
        end.
        exists t.
        split.
        unfold bisim_relation.
        unfold relate.
        subst.
        simpl.
        autorewrite with bag using simpl.
        bag_perm 100.
        apply multistep_nil.
        (* Switch sends/receives packets on the network. *)
      + idtac "Proving weak_sim_1 (Case 4 of 12) ...".
        autorewrite with bag using simpl.
        match goal with
          | [ |- context [multistep _ ?X _ _] ] => remember X as t
        end.
        exists t.
        split.
        unfold bisim_relation.
        unfold relate.
        subst.
        simpl.
        autorewrite with bag using simpl.
        bag_perm 100.
        apply multistep_nil.
      (* Switch sends a packet out. *)
      + idtac "Proving weak_sim_1 (Case 5 of 12) ...".
        autorewrite with bag using simpl.
        match goal with
          | [ |- context [multistep _ ?X _ _] ] => remember X as t
        end.
        exists t.
        split.
        unfold bisim_relation.
        unfold relate.
        subst.
        simpl.
        autorewrite with bag using simpl.
        destruct dst0.
        rename concreteState_consistentDataLinks0 into X.
        simpl in X.
        assert (In (DataLink (swId0,pt) pks0 (s,p)) 
                   (links0 ++ (DataLink (swId0,pt) pks0 (s,p))  :: links1)) as J...
        apply X in J.
        simpl in J.
        rewrite -> J.
        autorewrite with bag using simpl.
        bag_perm 100.
        apply multistep_nil.
      (* Switch reads a packet off a data-link *)
      + idtac "Proving weak_sim_1 (Case 6 of 12) ...".
        autorewrite with bag using simpl.
        match goal with
          | [ |- context [multistep _ ?X _ _] ] => remember X as t
        end.
        exists t.
        split.
        unfold bisim_relation.
        unfold relate.
        subst.
        simpl.
        autorewrite with bag using simpl.
        bag_perm 100.
        apply multistep_nil.
      (* Controller takes an internal step. *)
      + idtac "Proving weak_sim_1 (Case 7 of 12) ...".
        autorewrite with bag using simpl.
        match goal with
          | [ |- context [multistep _ ?X _ _] ] => remember X as t
        end.
        exists t.
        split.
        unfold bisim_relation.
        unfold relate.
        subst.
        simpl.
        autorewrite with bag using simpl.
        rewrite -> (ControllerRemembersPackets H1)...
        apply multistep_nil.
      (* Controller recvs an OpenFlow message. *)
      + idtac "Proving weak_sim_1 (Case 8 of 12) ...".
        autorewrite with bag using simpl.
        match goal with
          | [ |- context [multistep _ ?X _ _] ] => remember X as t
        end.
        exists t.
        split.
        unfold bisim_relation.
        unfold relate.
        subst.
        simpl.
        autorewrite with bag using simpl.
        rewrite -> (ControllerRecvRemembersPackets H1).
        bag_perm 100.
        apply multistep_nil.
      (* Controller sends an OpenFlow message. *)
      + idtac "Proving weak_sim_1 (Case 9 of 12) ...".
        autorewrite with bag using simpl.
        match goal with
          | [ |- context [multistep _ ?X _ _] ] => remember X as t
        end.
        exists t.
        split.
        unfold bisim_relation.
        unfold relate.
        subst.
        simpl.
        autorewrite with bag using simpl.
        rewrite -> (ControllerSendForgetsPackets H1).
        bag_perm 100.
        apply multistep_nil.
      (* Switch sends an OpenFlow message. *)
      + idtac "Proving weak_sim_1 (Case 10 of 12) ...".
        autorewrite with bag using simpl.
        match goal with
          | [ |- context [multistep _ ?X _ _] ] => remember X as t
        end.
        exists t.
        split.
        unfold bisim_relation.
        unfold relate.
        subst.
        simpl.
        autorewrite with bag using simpl.
        bag_perm 100.
        apply multistep_nil.
      (* Switch responds to a barrier. *)
      + idtac "Proving weak_sim_1 (Case 11 of 12) ...".
        autorewrite with bag using simpl.
        match goal with
          | [ |- context [multistep _ ?X _ _] ] => remember X as t
        end.
        exists t.
        split.
        unfold bisim_relation.
        unfold relate.
        subst.
        simpl.
        autorewrite with bag using simpl.
        bag_perm 100.
        apply multistep_nil.
      (* Switch responds to a non-barrier message. *)
      + idtac "Proving weak_sim_1 (Case 12 of 12) ...".
        autorewrite with bag using simpl.
        match goal with
          | [ |- context [multistep _ ?X _ _] ] => remember X as t
        end.
        exists t.
        split.
        unfold bisim_relation.
        unfold relate.
        subst.
        simpl.
        autorewrite with bag using simpl.
        bag_perm 100.
        apply multistep_nil.
    }
  Qed.

End Make.<|MERGE_RESOLUTION|>--- conflicted
+++ resolved
@@ -30,12 +30,6 @@
     destruct s'.
     { inversion H0; subst; simpl in *; subst; simpl in *.
       + idtac "Proving weak_sim_1 (Case 2 of 12) ...".
-<<<<<<< HEAD
-=======
-        rewrite -> Bag.unions_map_union_comm.
-        autorewrite with bag using simpl.
-        rewrite -> Bag.map_union.
->>>>>>> 118bb349
         autorewrite with bag using simpl.
         match goal with
           | [ |- context[({|(swId0,pt,pk)|}) <+> ?t1] ] => remember t1
@@ -58,21 +52,7 @@
         But, this got worse after the bag-refactoring. No idea why. *)
         rewrite <- J0.
         autorewrite with bag using simpl.
-<<<<<<< HEAD
-        bag_perm 100.
-=======
-        rewrite -> Bag.unions_map_union_comm.
-        simpl.
-        autorewrite with bag using simpl.
-        rewrite -> Bag.unions_map_union_comm2.
-        rewrite -> Bag.unions_map_union_comm2.
-        autorewrite with bag using simpl.
-        rewrite -> Bag.unions_map_bag.
-        rewrite -> Bag.unions_map_bag.
-        bag_perm 100.
-        admit. (* omg wtf *)
-        admit. (* TODO(arjun): parameter implicit blah blah BS again *)
->>>>>>> 118bb349
+        bag_perm 100.
         apply multistep_obs with
         (a0 := (unions (map (transfer swId0) (abst_func swId0 pt pk)) <+> b)).
         apply AbstractStep.
