--- conflicted
+++ resolved
@@ -48,308 +48,6 @@
   val to_string : t -> string
 end
 
-<<<<<<< HEAD
-=======
-module Bool = struct
-  type t = bool
-  type e = bool
-
-  let atoms b = [b]
-    
-  let drop = false
-
-  let pass = true
-
-  let to_action b = b
-    
-  let apply_atom b ptpk = if b then Some ptpk else None
-  
-  let apply_action action ptpk = filter_map (fun a -> apply_atom a ptpk) (atoms action)
-  
-  let par_action b1 b2 = b1 || b2
-  
-  let seq_action b1 b2 = b1 && b2
-  
-  let restrict_range b p = p
-  
-  let domain b = Pattern.all
-
-  let to_string b = if b then "true" else "false"
-
-end
-
-module Output = struct
-  open Word
-  open Misc
-  open List
-  open NetworkPacket
-  open OpenFlow0x01.Types
-  open Pattern
-  open Misc
-  
-  type 'a match_modify = ('a * 'a) option
-  
-  (** Note that OpenFlow does not allow the [dlType] and [nwProto]
-      fields to be modified. *)
-  type output = 
-    { outDlSrc : dlAddr match_modify;
-      outDlDst : dlAddr match_modify;
-      outDlVlan : dlVlan match_modify;
-      outDlVlanPcp : dlVlanPcp match_modify;
-      outNwSrc : nwAddr match_modify;
-      outNwDst : nwAddr match_modify;
-      outNwTos : nwTos match_modify;
-      outTpSrc : tpPort match_modify;
-      outTpDst : tpPort match_modify; 
-      outPort : Pattern.port }
-
-  (* JNF: does this belong in Misc? *)
-  let string_of_output out = 
-    let reflections = 
-      [ ("DlSrc", string_of_option (string_of_pair dlAddr_to_string) out.outDlSrc)
-      ; ("DlDst", string_of_option (string_of_pair dlAddr_to_string) out.outDlDst)
-      ; ("DlVlan", string_of_option (string_of_pair dlVlan_to_string) out.outDlVlan)
-      ; ("DlVlanPcp", string_of_option (string_of_pair dlVlanPcp_to_string) out.outDlVlanPcp)
-      ; ("NwSrc", string_of_option (string_of_pair nwAddr_to_string) out.outNwSrc)
-      ; ("NwDst", string_of_option (string_of_pair nwAddr_to_string) out.outNwDst)
-      ; ("NwTos", string_of_option (string_of_pair nwTos_to_string) out.outNwTos)
-      ; ("TpSrc", string_of_option (string_of_pair tpPort_to_string) out.outTpSrc)
-      ; ("TpDst", string_of_option (string_of_pair tpPort_to_string) out.outTpDst)
-      ; ("Fwd", Pattern.string_of_port out.outPort) ] in 
-    let nonempty = List.filter (fun (f,v) -> v <> "") reflections in
-    let rvs = List.map (fun (f,v) -> Printf.sprintf "%s %s" f v) nonempty in
-    Printf.sprintf "{%s}" (String.concat ", " rvs)
-
-  let to_string output_list =
-    Printf.sprintf "[%s]" 
-      (String.concat ", " (List.map string_of_output output_list)) 
-    
-  type e = output
-
-  type t = output list
-  
-  let atoms act = act
-
-  let to_action x = [x]
-  
-  let drop = []
-  
-  let unmodified =
-    { outDlSrc = None; 
-      outDlDst = None; 
-      outDlVlan = None; 
-      outDlVlanPcp = None;
-      outNwSrc = None; 
-      outNwDst = None; 
-      outNwTos = None; 
-      outTpSrc = None; 
-      outTpDst = None; 
-      outPort = Pattern.Here } 
-      
-  let pass = [unmodified]
-    
-  let forward pt =
-    [ { unmodified with outPort = Pattern.Physical pt } ]
-
-  let to_all = [ { unmodified with outPort = Pattern.All } ]
-  
-  let bucket n =
-    [ { unmodified with outPort = Pattern.Bucket n } ] 
-  
-  let updateDlSrc od nw =
-    [ { unmodified with outDlSrc = Some (od, nw) } ]
-
-  let updateDlDst od nw =
-    [ { unmodified with outDlDst = Some (od, nw) } ]
-  
-  let updateDlVlan od nw = 
-    [ { unmodified with outDlVlan = Some (od,nw) } ]
-
-  let par_action act1 act2 = act1 @ act2
-  
-  let seq_mod beq m1 m2 =
-    match m1,m2 with
-    | Some (a,b),Some(c,d) ->
-      if beq b c then Some (Some (a, d)) else None
-    | _,None -> 
-      Some m1
-    | None,_ -> 
-      Some m2
-  
-  let seq_port pt1 pt2 =
-    match pt1,pt2 with
-    | Pattern.Here,_ -> pt2
-    | _,Pattern.Here -> pt1
-    | _ -> pt2
-  
-  let optword16beq w1 w2 =
-    match w1,w2 with
-    | Some w3,Some w4 ->
-      Word16.eq_dec w3 w4
-    | None,None -> 
-      true
-    | _ -> 
-      false
-  
-  let seq_output out1 out2 = match
-      (seq_mod Word48.eq_dec out1.outDlSrc out2.outDlSrc,
-       seq_mod Word48.eq_dec out1.outDlDst out2.outDlDst,
-       seq_mod optword16beq out1.outDlVlan out2.outDlVlan,
-       seq_mod Word8.eq_dec out1.outDlVlanPcp out2.outDlVlanPcp,
-       seq_mod Word32.eq_dec out1.outNwSrc out2.outNwSrc, 
-       seq_mod Word32.eq_dec out1.outNwDst out2.outNwDst, 
-       seq_mod Word8.eq_dec out1.outNwTos out2.outNwTos, 
-       seq_mod Word16.eq_dec out1.outTpSrc out2.outTpSrc,
-       seq_mod Word16.eq_dec out1.outTpDst out2.outTpDst) with 
-    | ( Some dlSrc, 
-        Some dlDst, 
-        Some dlVlan,
-        Some dlVlanPcp,
-        Some nwSrc,
-        Some nwDst,
-        Some nwTos,
-        Some tpSrc,
-        Some tpDst ) -> 
-      Some { outDlSrc = dlSrc; 
-             outDlDst = dlDst;
-             outDlVlan = dlVlan; 
-             outDlVlanPcp = dlVlanPcp; 
-             outNwSrc = nwSrc; 
-             outNwDst = nwDst; 
-             outNwTos = nwTos; 
-             outTpSrc = tpSrc;
-             outTpDst = tpDst; 
-             outPort = seq_port out1.outPort out2.outPort }
-    | _ -> None
-      
-  let cross lst1 lst2 = concat_map (fun a -> map (fun b -> (a, b)) lst2) lst1
-  
-  let seq_action act1 act2 =
-    filter_map 
-      (fun (o1,o2) -> seq_output o1 o2)
-      (cross act1 act2)
-  
-  let maybe_modify nw modifier pk = match nw with 
-    | Some (a,v) -> 
-      modifier pk v
-    | None -> 
-      pk
-  
-  (* JNF: seriously? *)
-  let withVlanNone = function
-  | Some (Some od,Some nw) ->
-    Some (od, nw)
-  | Some (Some od,None) ->
-    Some (od, None)
-  | Some (None,Some nw) -> 
-    Some (None, nw)
-  | Some (None, None) -> 
-    Some (None, None)
-  | None -> None
-
-  let apply_atom out (pt,pkt) = 
-    Some (out.outPort,
-          (maybe_modify out.outDlSrc NetworkPacket.setDlSrc
-             (maybe_modify out.outDlDst NetworkPacket.setDlDst
-                (maybe_modify out.outDlVlan NetworkPacket.setDlVlan
-                   (maybe_modify out.outDlVlanPcp NetworkPacket.setDlVlanPcp
-                      (maybe_modify out.outNwSrc NetworkPacket.setNwSrc
-                         (maybe_modify out.outNwDst NetworkPacket.setNwDst
-                            (maybe_modify out.outNwTos NetworkPacket.setNwTos
-                               (maybe_modify out.outTpSrc NetworkPacket.setTpSrc
-                                  (maybe_modify out.outTpDst NetworkPacket.setTpDst pkt))))))))))
-      
-  let trans x f pat = match x with 
-  | Some (a,nw) -> f nw pat
-  | None -> pat
-  
-  let sel f = function
-  | Some p -> let (old, y) = p in f old
-  | None -> Pattern.all
-  
-  let restrict_port port1 pat2 = match port1 with
-    | Here -> pat2
-    | _ ->
-      if Pattern.is_empty (Pattern.inter (Pattern.inPort port1) pat2) then
-        Pattern.empty
-      else
-        Pattern.wildcardPort pat2
-          
-  let restrict_range out pat =
-    restrict_port out.outPort
-      (trans out.outDlSrc Pattern.setDlSrc 
-         (trans out.outDlDst Pattern.setDlDst pat))
-      
-  let domain out =
-    fold_right 
-      Pattern.inter 
-      [ sel Pattern.dlSrc out.outDlSrc
-      ; sel Pattern.dlDst out.outDlDst ]
-      Pattern.all  
-      
-  let set upd mk lst = match upd with 
-    | Some (_,nw) ->  
-      (mk nw) :: lst
-    | None -> 
-      lst
-  
-  let unset upd mk lst = match upd with 
-    | Some (od,_) -> 
-      (mk od) :: lst
-    | None -> 
-      lst
-  
-  let setDlVlan' = function
-  | Some n -> 
-    SetDlVlan n
-  | None -> 
-    StripVlan
-  
-  let modify out =
-    set out.outDlSrc (fun x -> SetDlSrc x)
-      (set out.outDlDst (fun x -> SetDlDst x)
-        (set out.outDlVlan (fun x -> SetDlVlan x)
-          (set out.outDlVlanPcp (fun x -> SetDlVlanPcp x)
-            (set out.outNwSrc (fun x -> SetNwSrc x)
-              (set out.outNwDst (fun x -> SetNwDst x)
-                (set out.outNwTos (fun x -> SetNwTos x)
-                  (set out.outTpSrc (fun x -> SetTpSrc x)
-                    (set out.outTpDst (fun x -> SetTpDst x) []))))))))
-  
-  let unmodify out =
-    unset out.outDlSrc (fun x -> SetDlSrc x)
-      (unset out.outDlDst (fun x -> SetDlDst x)
-        (unset out.outDlVlan (fun x -> SetDlVlan x)
-          (unset out.outDlVlanPcp (fun x -> SetDlVlanPcp x)
-            (unset out.outNwSrc (fun x -> SetNwSrc x)
-              (unset out.outNwDst (fun x -> SetNwDst x)
-                (unset out.outNwTos (fun x -> SetNwTos x)
-                  (unset out.outTpSrc (fun x -> SetTpSrc x)
-                    (unset out.outTpDst (fun x -> SetTpDst x) []))))))))
-  
-  let output_to_of inp out = match out.outPort with
-    | Pattern.All -> modify out @ (Output AllPorts) :: unmodify out
-    | Pattern.Physical pt ->
-      modify out @ 
-        (( match inp with 
-         | Some pt' when Word16.eq_dec pt' pt -> 
-             Output InPort
-         | _ -> 
-           Output (PhysicalPort pt)) ::
-          (unmodify out))
-    | Pattern.Here -> 
-      []
-    | Pattern.Bucket n -> 
-      [ Output (Controller Word16.max_value) ]
-  
-  let as_actionSequence inp act =
-    concat_map (output_to_of inp) act
-  
-  let apply_action act ptpk =
-    filter_map (fun a -> apply_atom a ptpk) act
-end
-
->>>>>>> 6f6db354
 module type MAKE = functor (Action : ACTION) -> 
   sig include CLASSIFIER end
   with type action = Action.t
