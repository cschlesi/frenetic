--- conflicted
+++ resolved
@@ -85,13 +85,9 @@
 
 module External : sig
 
-<<<<<<< HEAD
-  type get_packet_handler = OpenFlow0x01.switchId -> portId -> packet -> unit
-  type get_count_handler = OpenFlow0x01.switchId -> Int64.t -> unit
-=======
   type get_packet_handler = 
     OpenFlow0x01.switchId -> Internal.port -> packet -> Internal.action
->>>>>>> 13f1b100
+  type get_count_handler = OpenFlow0x01.switchId -> Int64.t -> unit
 
   type predicate =
   | And of predicate * predicate
@@ -142,16 +138,4 @@
         
   val policy_to_string : policy -> string
 
-<<<<<<< HEAD
-end
-
-val desugar : 
-  (unit -> int) -> 
-  (unit -> int option) -> 
-  External.policy -> 
-  (int, External.get_packet_handler) Hashtbl.t -> 
-  (int, External.get_count_handler) Hashtbl.t -> 
-  Internal.pol
-=======
-end
->>>>>>> 13f1b100
+end