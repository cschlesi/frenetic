--- conflicted
+++ resolved
@@ -2,7 +2,6 @@
 
 OCAMLBUILD = ocamlbuild -use-ocamlfind
 
-# Note that these are only the .mli files at the top-level.
 MLFILES = $(shell ls _build/*.ml)
 MLIFILES = $(shell ls _build/*.mli)
 CMIFILES = $(shell ls _build/*.cmi)
@@ -54,10 +53,5 @@
 	ocamlfind remove desmoines
 	ocamlfind install desmoines desmoines_lib/META _build/*/*.cmi _build/*/*.cma _build/*.cmi _build/*.cma
 
-<<<<<<< HEAD
 ctags: $(MLFILES)
-	rm -f tags && ctags $(MLFILES)
-=======
-ctags: $(shell ls *.mli) $(shell ls *.ml)
-	ctags test 2>/dev/null >/dev/null && rm -f tags && ctags *.mli *.ml
->>>>>>> ec2dfd31
+	rm -f tags && ctags $(MLFILES)