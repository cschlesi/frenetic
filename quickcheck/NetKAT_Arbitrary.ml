<<<<<<< HEAD
module type ARBITRARY_HEADERS = sig
  include Semantics.HEADERS
  val all_headers : header list
  val arbitrary_header : header QuickCheck.arbitrary
  val arbitrary_headerval : value QuickCheck.arbitrary
  val arbitrary_payload : payload QuickCheck.arbitrary  
end

module type S = sig
  type policy
  type packet
  val arbitrary_link : policy QuickCheck.arbitrary
  val arbitrary_lf_policy : policy QuickCheck.arbitrary
  val arbitrary_policy : policy QuickCheck.arbitrary
  val arbitrary_packet : packet QuickCheck.arbitrary
end

module Make
  (Syntax : Semantics.S)
  (Headers : ARBITRARY_HEADERS
     with type header = Syntax.header
      and type value = Syntax.header_val
      and type payload = Syntax.payload) :
    S with type policy = Syntax.policy
       and type packet = Syntax.packet = struct

  type packet = Syntax.packet
  type policy = Syntax.policy

  open Syntax
  open Headers

  let treesize n x =
    if n <= 0
      then x
      else QuickCheck_gen.resize (n / (1 + Random.int n)) x

  let gen_atom_pred : pred QuickCheck_gen.gen = 
    let open QuickCheck_gen in 
      arbitrary_header >>= fun h ->
        arbitrary_headerval >>= fun v ->
          ret_gen (Test (h, v))

  let rec gen_composite_pred () : pred QuickCheck_gen.gen =
    let open QuickCheck_gen in
=======
open Types

let all_headers = 
  [ Switch; 
    Header SDN_Types.InPort; 
    Header SDN_Types.EthSrc; 
    Header SDN_Types.EthDst; 
    Header SDN_Types.EthType;
    Header SDN_Types.Vlan; 
    Header SDN_Types.VlanPcp;
    Header SDN_Types.IP4Src; 
    Header SDN_Types.IP4Dst; 
    Header SDN_Types.IPProto;
    Header SDN_Types.TCPSrcPort; 
    Header SDN_Types.TCPDstPort ]

let treesize n x =
  if n <= 0
  then x
  else QuickCheck_gen.resize (n / (1 + Random.int n)) x

let arbitrary_header  = 
  let open QuickCheck_gen in
      elements all_headers

let arbitrary_headerval =
  let open QuickCheck_gen in 
      choose_int0 200 >>= fun rint ->
      ret_gen (VInt.Int64 (Int64.of_int rint))

let arbitrary_payload = 
  QuickCheck_gen.Gen 
    (fun _ -> failwith "arbitrary_payload: not yet implemented")
    
let gen_atom_pred : pred QuickCheck_gen.gen =
  let open QuickCheck_gen in
      arbitrary_header >>= fun h ->
      arbitrary_headerval >>= fun v ->
      ret_gen (Test (h, v))
	
let rec gen_composite_pred () : pred QuickCheck_gen.gen =
  let open QuickCheck_gen in
>>>>>>> a38fac36
      sized (fun n -> treesize n
        (frequency [
          (3, gen_pred_ctor () >>= fun pr1 ->
           gen_pred_ctor () >>= fun pr2 ->
           ret_gen (And (pr1, pr2)));
          (3, gen_pred_ctor () >>= fun pr1 ->
           gen_pred_ctor () >>= fun pr2 ->
           ret_gen (Or (pr1, pr2)));
          (1, gen_pred_ctor () >>= fun pr ->
           ret_gen (Neg (pr)))
        ]))

  and gen_pred_ctor () : pred QuickCheck_gen.gen =
    let open QuickCheck_gen in
      sized (fun n -> treesize n
        (frequency [ (1, gen_atom_pred);
                     (max 0 (n - 1), gen_composite_pred ())
                   ]))
<<<<<<< HEAD

  let gen_pred : pred QuickCheck_gen.gen =
    let open QuickCheck_gen in
      frequency [
        (1, ret_gen (True));
        (1, ret_gen (False));
        (* XXX(seliopou) this should be a function of the size. *)
        (3, gen_pred_ctor ())
        ]

  let arbitrary_link : policy QuickCheck_gen.gen = 
    let open QuickCheck_gen in
    arbitrary_headerval >>= fun sw1 ->
    arbitrary_headerval >>= fun pt1 ->
    arbitrary_headerval >>= fun sw2 ->
    arbitrary_headerval >>= fun pt2 ->
      ret_gen (Link(sw1,pt1,sw2,pt2))

  let gen_lf_atom_pol : policy QuickCheck_gen.gen  =
    let open QuickCheck_gen in
    oneof [
      (arbitrary_header >>= fun h -> 
        arbitrary_headerval >>= fun v ->
           ret_gen (Mod (h, v)));
      (gen_pred >>= fun pr ->
          ret_gen (Filter (pr))) ]

  let gen_atom_pol : policy QuickCheck_gen.gen = 
    let open QuickCheck_gen in
    oneof [
      (arbitrary_header >>= fun h -> 
        arbitrary_headerval >>= fun v ->
           ret_gen (Mod (h, v)));
      (gen_pred >>= fun pr ->
          ret_gen (Filter (pr)));
      arbitrary_link ]


  let rec gen_composite_pol arbitrary_atom : policy QuickCheck_gen.gen =
    let open QuickCheck_gen in 
        sized (fun n -> treesize n
         (frequency [
            (3, gen_pol arbitrary_atom >>= fun p1 ->
                gen_pol arbitrary_atom >>= fun p2 ->
                ret_gen (Par (p1, p2)));
            (3, gen_pol arbitrary_atom>>= fun p1 ->
                gen_pol arbitrary_atom >>= fun p2 ->
                ret_gen (Seq (p1, p2)));
            (1, gen_pol arbitrary_atom >>= fun p ->
                ret_gen (Star p))
          ]))
=======
      
let gen_pred : pred QuickCheck_gen.gen =
  let open QuickCheck_gen in
      frequency [
        (1, ret_gen (True));
        (1, ret_gen (False));
        (3, gen_pred_ctor ())
      ]

let gen_atom_pol : policy QuickCheck_gen.gen = 
  let open QuickCheck_gen in
      oneof [
	(arbitrary_header >>= fun h -> 
         arbitrary_headerval >>= fun v ->
         ret_gen (Mod (h, v)));
	(gen_pred >>= fun pr ->
         ret_gen (Filter (pr))) ]
(* TODO(jnf): add support for local and global policies. *)
(* ; *)
(*       (arbitrary_headerval >>= fun sw1 ->  *)
(*        arbitrary_headerval >>= fun pt1 ->  *)
(*        arbitrary_headerval >>= fun sw2 ->  *)
(*        arbitrary_headerval >>= fun pt2 ->  *)
(*        ret_gen (Link(sw1,pt1,sw2,pt2)))] *)
	
let rec gen_composite_pol () : policy QuickCheck_gen.gen =
  let open QuickCheck_gen in 
      sized (fun n -> treesize n
        (frequency [
          (3, gen_pol () >>= fun p1 ->
           gen_pol () >>= fun p2 ->
           ret_gen (Par (p1, p2)));
          (3, gen_pol () >>= fun p1 ->
           gen_pol () >>= fun p2 ->
           ret_gen (Seq (p1, p2)));
          (1, gen_pol () >>= fun p ->
           ret_gen (Star p))
        ]))
>>>>>>> a38fac36

  and gen_pol arbitrary_atom : policy QuickCheck_gen.gen =
    let open QuickCheck_gen in
<<<<<<< HEAD
      sized (fun n ->
        frequency [
            (1, arbitrary_atom);
            (max 0 (n - 1), gen_composite_pol arbitrary_atom) ])


  let arbitrary_policy = gen_pol gen_atom_pol
  let arbitrary_lf_policy = gen_pol gen_lf_atom_pol

  let num_hdrs = List.length all_headers

  let arbitrary_packet : packet QuickCheck_gen.gen = 
    let open QuickCheck_gen in
    let open QuickCheck in
    listN num_hdrs arbitrary_headerval >>= fun vals ->
=======
	sized (fun n ->
          frequency [
            (1, gen_atom_pol);
            (max 0 (n - 1), gen_composite_pol ()) ])
	  
let arbitrary_policy = gen_pol ()

let num_hdrs = List.length all_headers

let arbitrary_packet : packet QuickCheck_gen.gen = 
  let open QuickCheck_gen in
      listN num_hdrs arbitrary_headerval >>= fun vals ->
>>>>>>> a38fac36
      arbitrary_payload >>= fun payload ->
      ret_gen {
        headers = 
	  List.fold_right2 HeaderMap.add 
	    all_headers vals HeaderMap.empty;
        payload = payload
<<<<<<< HEAD
      }

end

module SDNHeaders = struct
  include SDN_Headers

  let all_headers = 
    [
    (Header (SDN_Types.InPort));
    (Header (SDN_Types.EthType));
    (Header (SDN_Types.EthSrc));
    (Header (SDN_Types.EthDst));
    (Header (SDN_Types.Vlan));
    (Header (SDN_Types.IPProto));
    (Header (SDN_Types.IP4Src));
    (Header (SDN_Types.IP4Dst));
    (Header (SDN_Types.TCPSrcPort));
    (Header (SDN_Types.TCPDstPort));
    Switch
  ] 

  let arbitrary_header  = 
    let open QuickCheck_gen in
    elements all_headers

  let arbitrary_headerval =
    let open QuickCheck_gen in 
    choose_int0 200 >>= fun rint ->
    ret_gen (VInt.Int64 (Int64.of_int rint))

  let arbitrary_payload = QuickCheck_gen.Gen (fun _ -> failwith "SDNHeaders.arbitrary_payload NYI")

end

module SDNArb = Make (NetKAT_Types) (SDNHeaders)

let arbitrary_link = SDNArb.arbitrary_link
let arbitrary_lf_pol = SDNArb.arbitrary_lf_policy
let arbitrary_pol = SDNArb.arbitrary_policy
=======
      }
>>>>>>> a38fac36
<|MERGE_RESOLUTION|>--- conflicted
+++ resolved
@@ -1,50 +1,3 @@
-<<<<<<< HEAD
-module type ARBITRARY_HEADERS = sig
-  include Semantics.HEADERS
-  val all_headers : header list
-  val arbitrary_header : header QuickCheck.arbitrary
-  val arbitrary_headerval : value QuickCheck.arbitrary
-  val arbitrary_payload : payload QuickCheck.arbitrary  
-end
-
-module type S = sig
-  type policy
-  type packet
-  val arbitrary_link : policy QuickCheck.arbitrary
-  val arbitrary_lf_policy : policy QuickCheck.arbitrary
-  val arbitrary_policy : policy QuickCheck.arbitrary
-  val arbitrary_packet : packet QuickCheck.arbitrary
-end
-
-module Make
-  (Syntax : Semantics.S)
-  (Headers : ARBITRARY_HEADERS
-     with type header = Syntax.header
-      and type value = Syntax.header_val
-      and type payload = Syntax.payload) :
-    S with type policy = Syntax.policy
-       and type packet = Syntax.packet = struct
-
-  type packet = Syntax.packet
-  type policy = Syntax.policy
-
-  open Syntax
-  open Headers
-
-  let treesize n x =
-    if n <= 0
-      then x
-      else QuickCheck_gen.resize (n / (1 + Random.int n)) x
-
-  let gen_atom_pred : pred QuickCheck_gen.gen = 
-    let open QuickCheck_gen in 
-      arbitrary_header >>= fun h ->
-        arbitrary_headerval >>= fun v ->
-          ret_gen (Test (h, v))
-
-  let rec gen_composite_pred () : pred QuickCheck_gen.gen =
-    let open QuickCheck_gen in
-=======
 open Types
 
 let all_headers = 
@@ -61,11 +14,6 @@
     Header SDN_Types.TCPSrcPort; 
     Header SDN_Types.TCPDstPort ]
 
-let treesize n x =
-  if n <= 0
-  then x
-  else QuickCheck_gen.resize (n / (1 + Random.int n)) x
-
 let arbitrary_header  = 
   let open QuickCheck_gen in
       elements all_headers
@@ -79,205 +27,110 @@
   QuickCheck_gen.Gen 
     (fun _ -> failwith "arbitrary_payload: not yet implemented")
     
-let gen_atom_pred : pred QuickCheck_gen.gen =
-  let open QuickCheck_gen in
-      arbitrary_header >>= fun h ->
+
+let treesize n x =
+  if n <= 0
+    then x
+    else QuickCheck_gen.resize (n / (1 + Random.int n)) x
+
+let gen_atom_pred : pred QuickCheck_gen.gen = 
+  let open QuickCheck_gen in 
+    arbitrary_header >>= fun h ->
       arbitrary_headerval >>= fun v ->
-      ret_gen (Test (h, v))
-	
+        ret_gen (Test (h, v))
+
 let rec gen_composite_pred () : pred QuickCheck_gen.gen =
   let open QuickCheck_gen in
->>>>>>> a38fac36
-      sized (fun n -> treesize n
-        (frequency [
+    sized (fun n -> treesize n
+      (frequency [
           (3, gen_pred_ctor () >>= fun pr1 ->
-           gen_pred_ctor () >>= fun pr2 ->
-           ret_gen (And (pr1, pr2)));
+                gen_pred_ctor () >>= fun pr2 ->
+                  ret_gen (And (pr1, pr2)));
           (3, gen_pred_ctor () >>= fun pr1 ->
-           gen_pred_ctor () >>= fun pr2 ->
-           ret_gen (Or (pr1, pr2)));
+                gen_pred_ctor () >>= fun pr2 ->
+                  ret_gen (Or (pr1, pr2)));
           (1, gen_pred_ctor () >>= fun pr ->
-           ret_gen (Neg (pr)))
+                ret_gen (Neg (pr)))
         ]))
 
-  and gen_pred_ctor () : pred QuickCheck_gen.gen =
-    let open QuickCheck_gen in
-      sized (fun n -> treesize n
-        (frequency [ (1, gen_atom_pred);
-                     (max 0 (n - 1), gen_composite_pred ())
-                   ]))
-<<<<<<< HEAD
+and gen_pred_ctor () : pred QuickCheck_gen.gen =
+  let open QuickCheck_gen in
+    sized (fun n -> treesize n
+      (frequency [ (1, gen_atom_pred);
+                   (max 0 (n - 1), gen_composite_pred ())
+                 ]))
 
-  let gen_pred : pred QuickCheck_gen.gen =
-    let open QuickCheck_gen in
-      frequency [
-        (1, ret_gen (True));
-        (1, ret_gen (False));
-        (* XXX(seliopou) this should be a function of the size. *)
-        (3, gen_pred_ctor ())
-        ]
-
-  let arbitrary_link : policy QuickCheck_gen.gen = 
-    let open QuickCheck_gen in
-    arbitrary_headerval >>= fun sw1 ->
-    arbitrary_headerval >>= fun pt1 ->
-    arbitrary_headerval >>= fun sw2 ->
-    arbitrary_headerval >>= fun pt2 ->
-      ret_gen (Link(sw1,pt1,sw2,pt2))
-
-  let gen_lf_atom_pol : policy QuickCheck_gen.gen  =
-    let open QuickCheck_gen in
-    oneof [
-      (arbitrary_header >>= fun h -> 
-        arbitrary_headerval >>= fun v ->
-           ret_gen (Mod (h, v)));
-      (gen_pred >>= fun pr ->
-          ret_gen (Filter (pr))) ]
-
-  let gen_atom_pol : policy QuickCheck_gen.gen = 
-    let open QuickCheck_gen in
-    oneof [
-      (arbitrary_header >>= fun h -> 
-        arbitrary_headerval >>= fun v ->
-           ret_gen (Mod (h, v)));
-      (gen_pred >>= fun pr ->
-          ret_gen (Filter (pr)));
-      arbitrary_link ]
-
-
-  let rec gen_composite_pol arbitrary_atom : policy QuickCheck_gen.gen =
-    let open QuickCheck_gen in 
-        sized (fun n -> treesize n
-         (frequency [
-            (3, gen_pol arbitrary_atom >>= fun p1 ->
-                gen_pol arbitrary_atom >>= fun p2 ->
-                ret_gen (Par (p1, p2)));
-            (3, gen_pol arbitrary_atom>>= fun p1 ->
-                gen_pol arbitrary_atom >>= fun p2 ->
-                ret_gen (Seq (p1, p2)));
-            (1, gen_pol arbitrary_atom >>= fun p ->
-                ret_gen (Star p))
-          ]))
-=======
-      
 let gen_pred : pred QuickCheck_gen.gen =
   let open QuickCheck_gen in
-      frequency [
-        (1, ret_gen (True));
-        (1, ret_gen (False));
-        (3, gen_pred_ctor ())
+    frequency [
+      (1, ret_gen (True));
+      (1, ret_gen (False));
+      (* XXX(seliopou) this should be a function of the size. *)
+      (3, gen_pred_ctor ())
       ]
+
+let arbitrary_link : policy QuickCheck_gen.gen = 
+  let open QuickCheck_gen in
+  arbitrary_headerval >>= fun sw1 ->
+  arbitrary_headerval >>= fun pt1 ->
+  arbitrary_headerval >>= fun sw2 ->
+  arbitrary_headerval >>= fun pt2 ->
+    ret_gen (Link(sw1,pt1,sw2,pt2))
+
+let gen_lf_atom_pol : policy QuickCheck_gen.gen  =
+  let open QuickCheck_gen in
+  oneof [
+    (arbitrary_header >>= fun h -> 
+      arbitrary_headerval >>= fun v ->
+         ret_gen (Mod (h, v)));
+    (gen_pred >>= fun pr ->
+        ret_gen (Filter (pr))) ]
 
 let gen_atom_pol : policy QuickCheck_gen.gen = 
   let open QuickCheck_gen in
-      oneof [
-	(arbitrary_header >>= fun h -> 
-         arbitrary_headerval >>= fun v ->
+  oneof [
+    (arbitrary_header >>= fun h -> 
+      arbitrary_headerval >>= fun v ->
          ret_gen (Mod (h, v)));
-	(gen_pred >>= fun pr ->
-         ret_gen (Filter (pr))) ]
-(* TODO(jnf): add support for local and global policies. *)
-(* ; *)
-(*       (arbitrary_headerval >>= fun sw1 ->  *)
-(*        arbitrary_headerval >>= fun pt1 ->  *)
-(*        arbitrary_headerval >>= fun sw2 ->  *)
-(*        arbitrary_headerval >>= fun pt2 ->  *)
-(*        ret_gen (Link(sw1,pt1,sw2,pt2)))] *)
-	
-let rec gen_composite_pol () : policy QuickCheck_gen.gen =
+    (gen_pred >>= fun pr ->
+        ret_gen (Filter (pr)));
+    arbitrary_link ]
+
+
+let rec gen_composite_pol arbitrary_atom : policy QuickCheck_gen.gen =
   let open QuickCheck_gen in 
       sized (fun n -> treesize n
-        (frequency [
-          (3, gen_pol () >>= fun p1 ->
-           gen_pol () >>= fun p2 ->
-           ret_gen (Par (p1, p2)));
-          (3, gen_pol () >>= fun p1 ->
-           gen_pol () >>= fun p2 ->
-           ret_gen (Seq (p1, p2)));
-          (1, gen_pol () >>= fun p ->
-           ret_gen (Star p))
+       (frequency [
+          (3, gen_pol arbitrary_atom >>= fun p1 ->
+              gen_pol arbitrary_atom >>= fun p2 ->
+              ret_gen (Par (p1, p2)));
+          (3, gen_pol arbitrary_atom>>= fun p1 ->
+              gen_pol arbitrary_atom >>= fun p2 ->
+              ret_gen (Seq (p1, p2)));
+          (1, gen_pol arbitrary_atom >>= fun p ->
+              ret_gen (Star p))
         ]))
->>>>>>> a38fac36
 
-  and gen_pol arbitrary_atom : policy QuickCheck_gen.gen =
-    let open QuickCheck_gen in
-<<<<<<< HEAD
-      sized (fun n ->
-        frequency [
-            (1, arbitrary_atom);
-            (max 0 (n - 1), gen_composite_pol arbitrary_atom) ])
+and gen_pol arbitrary_atom : policy QuickCheck_gen.gen =
+  let open QuickCheck_gen in
+    sized (fun n ->
+      frequency [
+          (1, arbitrary_atom);
+          (max 0 (n - 1), gen_composite_pol arbitrary_atom) ])
 
 
-  let arbitrary_policy = gen_pol gen_atom_pol
-  let arbitrary_lf_policy = gen_pol gen_lf_atom_pol
+let arbitrary_policy = gen_pol gen_atom_pol
 
-  let num_hdrs = List.length all_headers
-
-  let arbitrary_packet : packet QuickCheck_gen.gen = 
-    let open QuickCheck_gen in
-    let open QuickCheck in
-    listN num_hdrs arbitrary_headerval >>= fun vals ->
-=======
-	sized (fun n ->
-          frequency [
-            (1, gen_atom_pol);
-            (max 0 (n - 1), gen_composite_pol ()) ])
-	  
-let arbitrary_policy = gen_pol ()
+let arbitrary_lf_pol = gen_pol gen_lf_atom_pol
 
 let num_hdrs = List.length all_headers
 
 let arbitrary_packet : packet QuickCheck_gen.gen = 
   let open QuickCheck_gen in
-      listN num_hdrs arbitrary_headerval >>= fun vals ->
->>>>>>> a38fac36
-      arbitrary_payload >>= fun payload ->
-      ret_gen {
-        headers = 
-	  List.fold_right2 HeaderMap.add 
-	    all_headers vals HeaderMap.empty;
-        payload = payload
-<<<<<<< HEAD
-      }
-
-end
-
-module SDNHeaders = struct
-  include SDN_Headers
-
-  let all_headers = 
-    [
-    (Header (SDN_Types.InPort));
-    (Header (SDN_Types.EthType));
-    (Header (SDN_Types.EthSrc));
-    (Header (SDN_Types.EthDst));
-    (Header (SDN_Types.Vlan));
-    (Header (SDN_Types.IPProto));
-    (Header (SDN_Types.IP4Src));
-    (Header (SDN_Types.IP4Dst));
-    (Header (SDN_Types.TCPSrcPort));
-    (Header (SDN_Types.TCPDstPort));
-    Switch
-  ] 
-
-  let arbitrary_header  = 
-    let open QuickCheck_gen in
-    elements all_headers
-
-  let arbitrary_headerval =
-    let open QuickCheck_gen in 
-    choose_int0 200 >>= fun rint ->
-    ret_gen (VInt.Int64 (Int64.of_int rint))
-
-  let arbitrary_payload = QuickCheck_gen.Gen (fun _ -> failwith "SDNHeaders.arbitrary_payload NYI")
-
-end
-
-module SDNArb = Make (NetKAT_Types) (SDNHeaders)
-
-let arbitrary_link = SDNArb.arbitrary_link
-let arbitrary_lf_pol = SDNArb.arbitrary_lf_policy
-let arbitrary_pol = SDNArb.arbitrary_policy
-=======
-      }
->>>>>>> a38fac36
+  let open QuickCheck in
+  listN num_hdrs arbitrary_headerval >>= fun vals ->
+    arbitrary_payload >>= fun payload ->
+    ret_gen {
+      headers = List.fold_right2 HeaderMap.add all_headers vals HeaderMap.empty;
+      payload = payload
+    }