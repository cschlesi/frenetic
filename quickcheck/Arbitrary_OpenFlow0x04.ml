open OpenFlow0x04
open OpenFlow0x04_Core
open Arbitrary_Base

open QuickCheck
module Gen = QuickCheck_gen

let sum (lst : int list) = List.fold_left (fun x y -> x + y) 0 lst

let arbitrary_32mask =
  let open Gen in
  (choose_int (1, 32)) >>= fun a ->
    ret_gen (Int32.of_int a)

let arbitrary_128mask =
  let open Gen in
  (choose_int (1,64)) >>= fun a ->
  (choose_int (0,64)) >>= fun b ->
    ret_gen (Int64.of_int b,Int64.of_int a)

let arbitrary_64mask = 
  let open Gen in
  (choose_int (1,64)) >>= fun a ->
    ret_gen (Int64.of_int a)

let arbitrary_48mask =
  let open Gen in
  (choose_int (1,48)) >>= fun a ->
    ret_gen (Int64.of_int a)

let arbitrary_12mask =
  let open Gen in
  (choose_int (1,12)) >>= fun a ->
    ret_gen a

let arbitrary_16mask =
  let open Gen in
  (choose_int (1,16)) >>= fun a ->
    ret_gen a
    
let arbitrary_masked arb arb_mask =
  let open OpenFlow0x04_Core in
  let open Gen in
  frequency [
    (1, arb >>= fun v -> ret_gen {OpenFlow0x04_Core.m_value = v; m_mask = None});
    (3, arb >>= fun v ->
        arb_mask >>= fun m -> ret_gen {OpenFlow0x04_Core.m_value = v; m_mask = Some m}) ]

let arbitrary_timeout =
    let open OpenFlow0x04_Core in
    let open Gen in
    oneof [
        ret_gen Permanent;
        arbitrary_uint16 >>= (fun n -> ret_gen (ExpiresAfter n))
    ]

let fill_with_0 n= 
    String.make n '\000'

let arbitrary_stringl n=
    let open Gen in
    (choose_int (0,n)) >>= fun a ->
    arbitrary_stringN a >>= fun str ->
    ret_gen  (str ^ (fill_with_0 (n-a)))

module type OpenFlow0x04_Arbitrary = sig

    type t
    type s

    val arbitrary : t arbitrary

    val to_string : t -> string

    val parse : s -> t
    val marshal : t -> s

end

module type OpenFlow0x04_ArbitraryCstruct = sig
  type t

  val arbitrary : t arbitrary

  val to_string : t -> string

  val parse : Cstruct.t -> t
  val marshal : Cstruct.t -> t -> int

  val size_of : t -> int

end

module OpenFlow0x04_Unsize(ArbC : OpenFlow0x04_ArbitraryCstruct) = struct
  type t = ArbC.t
  type s = Cstruct.t

  let arbitrary = ArbC.arbitrary

  let to_string = ArbC.to_string

  let parse = ArbC.parse

  let marshal m =
    let bytes = Cstruct.of_bigarray Bigarray.(Array1.create char c_layout (ArbC.size_of m))
      in ignore (ArbC.marshal bytes m); bytes
end

module PortDesc = struct
  module PortFeatures = struct
    
    type t = OpenFlow0x04_Core.portFeatures
    type s = Int32.t
    
    let arbitrary = 
        let open Gen in
        let open PortFeatures in
        arbitrary_bool >>= fun rate_10mb_hd ->
        arbitrary_bool >>= fun rate_10mb_fd ->
        arbitrary_bool >>= fun rate_100mb_hd ->
        arbitrary_bool >>= fun rate_100mb_fd ->
        arbitrary_bool >>= fun rate_1gb_hd ->
        arbitrary_bool >>= fun rate_1gb_fd ->
        arbitrary_bool >>= fun rate_10gb_fd ->
        arbitrary_bool >>= fun rate_40gb_fd ->
        arbitrary_bool >>= fun rate_100gb_fd ->
        arbitrary_bool >>= fun rate_1tb_fd ->
        arbitrary_bool >>= fun other ->
        arbitrary_bool >>= fun copper ->
        arbitrary_bool >>= fun fiber ->
        arbitrary_bool >>= fun autoneg ->
        arbitrary_bool >>= fun pause ->
        arbitrary_bool >>= fun pause_asym ->
        ret_gen {
            rate_10mb_hd; rate_10mb_fd; 
            rate_100mb_hd; rate_100mb_fd;
            rate_1gb_hd; rate_1gb_fd;
            rate_10gb_fd; rate_40gb_fd;
            rate_100gb_fd; rate_1tb_fd;
            other; copper; fiber;
            autoneg; pause; pause_asym
        }

    let to_string = PortFeatures.to_string
    let marshal = PortFeatures.marshal
    let parse = PortFeatures.parse
  end

  module PortState = struct
    type t = OpenFlow0x04_Core.portState
    type s = Int32.t
    let arbitrary =
        let open Gen in
        let open PortState in
        arbitrary_bool >>= fun link_down ->
        arbitrary_bool >>= fun blocked ->
        arbitrary_bool >>= fun live ->
        ret_gen {
            link_down;
            blocked;
            live
        }
    let to_string = PortState.to_string
    let marshal = PortState.marshal
    let parse = PortState.parse
  end

  module PortConfig = struct
    type t = OpenFlow0x04_Core.portConfig
    type s = Int32.t
    let arbitrary =
        let open Gen in
        let open PortConfig in
        arbitrary_bool >>= fun port_down ->
        arbitrary_bool >>= fun no_recv ->
        arbitrary_bool >>= fun no_fwd ->
        arbitrary_bool >>= fun no_packet_in ->
        ret_gen {
            port_down;
            no_recv;
            no_fwd;
            no_packet_in
        }
    let to_string = PortConfig.to_string
    let marshal = PortConfig.marshal
    let parse = PortConfig.parse
  end
  
  type t = OpenFlow0x04_Core.portDesc
  
  let arbitrary =
    let open Gen in
    let open PortDesc in
    arbitrary_uint32 >>= fun port_no ->
    arbitrary_uint48 >>= fun hw_addr ->
    arbitrary_stringN 16 >>= fun name ->
    PortConfig.arbitrary >>= fun config ->
    PortState.arbitrary >>= fun state ->
    PortFeatures.arbitrary >>= fun curr ->
    PortFeatures.arbitrary >>= fun advertised ->
    PortFeatures.arbitrary >>= fun supported ->
    PortFeatures.arbitrary >>= fun peer ->
    arbitrary_uint32 >>= fun curr_speed ->
    arbitrary_uint32 >>= fun max_speed ->
    ret_gen {
        port_no;
        hw_addr;
        name;
        config;
        state;
        curr;
        advertised;
        supported; 
        peer;
        curr_speed;
        max_speed
    }
  
  let to_string = PortDesc.to_string
  let parse = PortDesc.parse
  let marshal = PortDesc.marshal
  let size_of = PortDesc.sizeof

end

module PortStatus = struct

    open Gen

    type t = OpenFlow0x04_Core.portStatus
    
    let arbitrary_reason =
        oneof [
            ret_gen PortAdd;
            ret_gen PortDelete;
            ret_gen PortModify
        ]


    let arbitrary : t arbitrary =
        let open PortStatus in
        arbitrary_reason >>= fun reason ->
        PortDesc.arbitrary >>= fun desc -> 
            ret_gen {
                reason = reason;
                desc = desc}

    let to_string = PortStatus.to_string
    let parse = PortStatus.parse
    let marshal = PortStatus.marshal
    let size_of = PortStatus.sizeof

end

module PseudoPort = struct
  type s = int * (int option)
  type t = PseudoPort.t

  let arbitrary =
    let open Gen in
    let open OpenFlow0x04_Core in
      oneof [
        arbitrary_uint32 >>= (fun p -> ret_gen (PhysicalPort p));
        ret_gen InPort;
        ret_gen Table;
        ret_gen Normal;
        ret_gen Flood;
        ret_gen AllPorts;
        arbitrary_uint >>= (fun l -> ret_gen (Controller l));
        ret_gen Local;
        ret_gen Any
      ]

  (* Use in cases where a `Controller` port is invalid input *)
  let arbitrary_nc =
    let open Gen in
    let open OpenFlow0x04_Core in
      oneof [
        arbitrary_uint32 >>= (fun p -> ret_gen (PhysicalPort p));
        ret_gen InPort;
        ret_gen Table;
        ret_gen Normal;
        ret_gen Flood;
        ret_gen AllPorts;
        ret_gen Local;
        ret_gen Any
      ]

  let to_string = PseudoPort.to_string

  let parse (p, l) =
    let l' = match l with
             | None   -> 0
             | Some i -> i
      in PseudoPort.make p l'

  let marshal p =
    let open OpenFlow0x04_Core in
    let l = match p with
            | Controller i -> Some i
            | _            -> None
      in (PseudoPort.marshal p, l)
  let size_of = PseudoPort.size_of
end

module OfpMatch = struct
    open Gen
    type t = OpenFlow0x04_Core.oxmMatch

    module Oxm = struct
        type t = Oxm.t
        
        let arbitrary = 
            let open Gen in
            let open Oxm in
            let arbitrary_dscp = 
              (choose_int (0,64)) >>= fun a ->
              ret_gen a in
            let arbitrary_ecn = 
            (choose_int (0,3)) >>= fun a ->
              ret_gen a in
            let arbitrary_bos =
            (choose_int (0,1)) >>= fun a ->
              ret_gen a in
            let arbitrary_24mask =
              let open Gen in
              (choose_int (1,24)) >>= fun a ->
                ret_gen (Int32.of_int a) in
            let arbitrary_uint24 =
              arbitrary_uint16 >>= fun a ->
              arbitrary_uint8 >>= fun b ->
                let open Int32 in
                let hi = shift_left (of_int a) 8 in
                let lo = of_int b in
                ret_gen (logor hi lo) in
            arbitrary_uint32 >>= fun portId ->
            arbitrary_uint32 >>= fun portPhyId ->
            arbitrary_masked arbitrary_uint64 arbitrary_64mask >>= fun oxmMetadata ->
            arbitrary_uint16 >>= fun oxmEthType ->
            arbitrary_masked arbitrary_uint48 arbitrary_48mask >>= fun oxmEthDst ->
            arbitrary_masked arbitrary_uint48 arbitrary_48mask >>= fun oxmEthSrc ->
            arbitrary_masked arbitrary_uint12 arbitrary_12mask >>= fun oxmVlanVId ->
            arbitrary_uint8 >>= fun oxmVlanPcp ->
            arbitrary_uint8 >>= fun oxmIPProto ->
            arbitrary_dscp >>= fun oxmIPDscp ->
            arbitrary_ecn >>= fun oxmIPEcn ->
            arbitrary_masked arbitrary_uint32 arbitrary_32mask >>= fun oxmIP4Src ->
            arbitrary_masked arbitrary_uint32 arbitrary_32mask >>= fun oxmIP4Dst ->
            arbitrary_uint16 >>= fun oxmTCPSrc ->
            arbitrary_uint16 >>= fun oxmTCPDst ->
            arbitrary_uint16 >>= fun oxmARPOp ->
            arbitrary_masked arbitrary_uint32 arbitrary_32mask >>= fun oxmARPSpa ->
            arbitrary_masked arbitrary_uint32 arbitrary_32mask >>= fun oxmARPTpa ->
            arbitrary_masked arbitrary_uint48 arbitrary_48mask >>= fun oxmARPSha ->
            arbitrary_masked arbitrary_uint48 arbitrary_48mask >>= fun oxmARPTha ->
            arbitrary_uint8 >>= fun oxmICMPType ->
            arbitrary_uint8 >>= fun oxmICMPCode ->
            arbitrary_uint32 >>= fun oxmMPLSLabel ->
            arbitrary_uint8 >>= fun oxmMPLSTc ->
            arbitrary_masked arbitrary_uint64 arbitrary_64mask >>= fun oxmTunnelId ->
            arbitrary_masked arbitrary_uint128 arbitrary_128mask >>= fun oxmIPv6Src ->
            arbitrary_masked arbitrary_uint128 arbitrary_128mask >>= fun oxmIPv6Dst ->
            arbitrary_masked arbitrary_uint32 arbitrary_32mask  >>= fun oxmIPv6FLabel ->
            arbitrary_masked arbitrary_uint128 arbitrary_128mask >>= fun oxmIPv6NDTarget ->
            arbitrary_masked arbitrary_uint24 arbitrary_24mask >>= fun oxmPBBIsid ->
            arbitrary_masked arbitrary_uint16 arbitrary_16mask  >>= fun oxmIPv6ExtHdr ->
            arbitrary_bos >>= fun oxmMPLSBos ->
            arbitrary_uint16 >>= fun oxmUDPSrc ->
            arbitrary_uint16 >>= fun oxmUDPDst ->
            arbitrary_uint16 >>= fun oxmSCTPSrc ->
            arbitrary_uint16 >>= fun oxmSCTPDst ->
            arbitrary_uint8 >>= fun oxmICMPv6Type ->
            arbitrary_uint8 >>= fun oxmICMPv6Code ->
            arbitrary_uint48 >>= fun oxmIPv6NDSll ->
            arbitrary_uint48 >>= fun oxmIPv6NDTll ->
            oneof [
                ret_gen (OxmInPort portId);
                ret_gen (OxmInPhyPort portPhyId);
                ret_gen (OxmMetadata oxmMetadata);
                ret_gen (OxmEthType oxmEthType);
                ret_gen (OxmEthDst oxmEthDst);
                ret_gen (OxmEthSrc oxmEthSrc);
                ret_gen (OxmVlanVId oxmVlanVId);
                ret_gen (OxmVlanPcp oxmVlanPcp);
                ret_gen (OxmIPProto oxmIPProto);
                ret_gen (OxmIPDscp oxmIPDscp);
                ret_gen (OxmIPEcn oxmIPEcn);
                ret_gen (OxmIP4Src oxmIP4Src);
                ret_gen (OxmIP4Dst oxmIP4Dst);
                ret_gen (OxmTCPSrc oxmTCPSrc);
                ret_gen (OxmTCPDst oxmTCPDst);
                ret_gen (OxmARPOp oxmARPOp);
                ret_gen (OxmARPSpa oxmARPSpa);
                ret_gen (OxmARPTpa oxmARPTpa);
                ret_gen (OxmARPSha oxmARPSha);
                ret_gen (OxmARPTha oxmARPTha);
                ret_gen (OxmICMPType oxmICMPType);
                ret_gen (OxmICMPCode oxmICMPCode);
                ret_gen (OxmMPLSLabel oxmMPLSLabel);
                ret_gen (OxmMPLSTc oxmMPLSTc);
                ret_gen (OxmTunnelId oxmTunnelId);
                ret_gen (OxmUDPSrc oxmUDPSrc);
                ret_gen (OxmUDPDst oxmUDPDst);
                ret_gen (OxmSCTPSrc oxmSCTPSrc);
                ret_gen (OxmSCTPDst oxmSCTPDst);
                ret_gen (OxmIPv6Src oxmIPv6Src);
                ret_gen (OxmIPv6Dst oxmIPv6Dst);
                ret_gen (OxmIPv6FLabel oxmIPv6FLabel);
                ret_gen (OxmICMPv6Type oxmICMPv6Type);
                ret_gen (OxmICMPv6Code oxmICMPv6Code);
                ret_gen (OxmIPv6NDTarget oxmIPv6NDTarget);
                ret_gen (OxmIPv6NDSll oxmIPv6NDSll);
                ret_gen (OxmIPv6NDTll oxmIPv6NDTll);
                ret_gen (OxmMPLSBos oxmMPLSBos);
                ret_gen (OxmPBBIsid oxmPBBIsid);
                ret_gen (OxmIPv6ExtHdr oxmIPv6ExtHdr);
            ]
        let marshal = Oxm.marshal
        let to_string = Oxm.to_string
        let size_of = Oxm.sizeof
        let parse bits = 
            let p,_ = Oxm.parse bits in
            p
    end

    module OxmHeader = struct
        type t = OpenFlow0x04_Core.oxm
        
        module Oxm = OpenFlow0x04.Oxm
        
        let arbitrary = 
            let open Gen in
            let open Oxm in
            arbitrary_masked (ret_gen 0L) (ret_gen 0L) >>= fun oxmMetadata ->
            arbitrary_masked (ret_gen 0L) (ret_gen 0L) >>= fun oxmEthDst ->
            arbitrary_masked (ret_gen 0L) (ret_gen 0L) >>= fun oxmEthSrc ->
            arbitrary_masked (ret_gen 0) (ret_gen 0) >>= fun oxmVlanVId ->
            arbitrary_masked (ret_gen 0l) (ret_gen 0l) >>= fun oxmIP4Src ->
            arbitrary_masked (ret_gen 0l) (ret_gen 0l) >>= fun oxmIP4Dst ->
            arbitrary_masked (ret_gen 0l) (ret_gen 0l) >>= fun oxmARPSpa ->
            arbitrary_masked (ret_gen 0l) (ret_gen 0l) >>= fun oxmARPTpa ->
            arbitrary_masked (ret_gen 0L) (ret_gen 0L) >>= fun oxmARPSha ->
            arbitrary_masked (ret_gen 0L) (ret_gen 0L) >>= fun oxmARPTha ->
            arbitrary_masked (ret_gen 0L) (ret_gen 0L) >>= fun oxmTunnelId ->
            arbitrary_masked (ret_gen (0L,0L)) (ret_gen (0L,0L)) >>= fun oxmIPv6Src ->
            arbitrary_masked (ret_gen (0L,0L)) (ret_gen (0L,0L)) >>= fun oxmIPv6Dst ->
            arbitrary_masked (ret_gen 0l) (ret_gen 0l) >>= fun oxmIPv6FLabel ->
            arbitrary_masked (ret_gen (0L,0L)) (ret_gen (0L,0L)) >>= fun oxmIPv6NDTarget ->
            arbitrary_masked (ret_gen 0l) (ret_gen 0l) >>= fun oxmPBBIsid ->
            arbitrary_masked (ret_gen 0) (ret_gen 0) >>= fun oxmIPv6ExtHdr ->
            
            oneof [
                ret_gen (OxmInPort 0l);
                ret_gen (OxmInPhyPort 0l);
                ret_gen (OxmMetadata oxmMetadata);
                ret_gen (OxmEthType 0);
                ret_gen (OxmEthDst oxmEthDst);
                ret_gen (OxmEthSrc oxmEthSrc);
                ret_gen (OxmVlanVId oxmVlanVId);
                ret_gen (OxmVlanPcp 0);
                ret_gen (OxmIPProto 0);
                ret_gen (OxmIPDscp 0);
                ret_gen (OxmIPEcn 0);
                ret_gen (OxmIP4Src oxmIP4Src);
                ret_gen (OxmIP4Dst oxmIP4Dst);
                ret_gen (OxmTCPSrc 0);
                ret_gen (OxmTCPDst 0);
                ret_gen (OxmARPOp 0);
                ret_gen (OxmARPSpa oxmARPSpa);
                ret_gen (OxmARPTpa oxmARPTpa);
                ret_gen (OxmARPSha oxmARPSha);
                ret_gen (OxmARPTha oxmARPTha);
                ret_gen (OxmICMPType 0);
                ret_gen (OxmICMPCode 0);
                ret_gen (OxmMPLSLabel 0l);
                ret_gen (OxmMPLSTc 0);
                ret_gen (OxmTunnelId oxmTunnelId);
                ret_gen (OxmUDPSrc 0);
                ret_gen (OxmUDPDst 0);
                ret_gen (OxmSCTPSrc 0);
                ret_gen (OxmSCTPDst 0);
                ret_gen (OxmIPv6Src oxmIPv6Src);
                ret_gen (OxmIPv6Dst oxmIPv6Dst);
                ret_gen (OxmIPv6FLabel oxmIPv6FLabel);
                ret_gen (OxmICMPv6Type 0);
                ret_gen (OxmICMPv6Code 0);
                ret_gen (OxmIPv6NDTarget oxmIPv6NDTarget);
                ret_gen (OxmIPv6NDSll 0L);
                ret_gen (OxmIPv6NDTll 0L);
                ret_gen (OxmMPLSBos 0);
                ret_gen (OxmPBBIsid oxmPBBIsid);
                ret_gen (OxmIPv6ExtHdr oxmIPv6ExtHdr);
            ]

        let marshal = Oxm.marshal_header

        let to_string = Oxm.field_name
        let size_of = Oxm.sizeof
        let parse bits = 
            let p,_ = Oxm.parse_header bits in
            p
    end

    let arbitrary =
        let open Gen in
        let open OfpMatch in
        arbitrary_list Oxm.arbitrary >>= fun ofpMatch ->
        ret_gen ofpMatch
    
    let marshal = OfpMatch.marshal
    let parse bits= 
        let ofpMatch,_ = OfpMatch.parse bits in
        ofpMatch
    let to_string = OfpMatch.to_string
    let size_of = OfpMatch.sizeof
end

module MeterBand = struct

  type t = OpenFlow0x04_Core.meterBand

  let arbitrary =
    let open Gen in
    let open OpenFlow0x04_Core in
    arbitrary_uint32 >>= fun rate ->
    arbitrary_uint32 >>= fun burst ->
    oneof [
      ret_gen (Drop (rate, burst));
      arbitrary_uint8 >>= (fun p -> ret_gen (DscpRemark (rate,burst,p)));
      arbitrary_uint32 >>= (fun p -> ret_gen (ExpMeter (rate,burst,p)))
    ]

  let to_string = MeterBand.to_string

  let marshal = MeterBand.marshal
  let parse = MeterBand.parse

  let size_of = MeterBand.sizeof

end

module Action = struct
  type t = OpenFlow0x04_Core.action

  let arbitrary =
    let open Gen in
    let open OpenFlow0x04_Core in
    oneof [
      PseudoPort.arbitrary >>= (fun p -> ret_gen (Output p));
      arbitrary_uint32 >>= (fun p -> ret_gen (Group p));
      ret_gen PopVlan;
      ret_gen PushVlan;
      ret_gen PopMpls;
      ret_gen PushMpls;
      ret_gen CopyTtlOut;
      ret_gen CopyTtlIn;
      ret_gen DecNwTtl;
      ret_gen PushPbb;
      ret_gen PopPbb;
      ret_gen DecMplsTtl;
      arbitrary_uint8 >>= (fun p -> ret_gen (SetNwTtl p));
      arbitrary_uint8 >>= (fun p -> ret_gen (SetMplsTtl p));
      arbitrary_uint32 >>= (fun p -> ret_gen (SetQueue p));
      OfpMatch.Oxm.arbitrary >>= (fun p -> ret_gen (SetField p))
    ]

  let to_string = Action.to_string

  let marshal = Action.marshal
  let parse = Action.parse

  let size_of = Action.sizeof

end

module Instructions = struct
    open Gen
    type t = OpenFlow0x04_Core.instruction list
    
    module Instruction = struct
        type t = OpenFlow0x04_Core.instruction
        
        let arbitrary = 
            let open Gen in
            let open Instruction in
            arbitrary_uint8 >>= fun tableid ->
            arbitrary_uint32 >>= fun meter ->
            arbitrary_uint32 >>= fun exp ->
            arbitrary_masked arbitrary_uint64 arbitrary_64mask >>= fun wrMeta ->
            arbitrary_list Action.arbitrary >>= fun wrAction ->
            arbitrary_list Action.arbitrary >>= fun appAction ->
            oneof [
            ret_gen (GotoTable tableid);
            ret_gen (WriteMetadata wrMeta);
            ret_gen (WriteActions wrAction);
            ret_gen (ApplyActions appAction);
            ret_gen Clear;
            ret_gen (Meter meter);
            ret_gen (Experimenter exp);
            ]

        let marshal = Instruction.marshal
        let parse = Instruction.parse
        let to_string = Instruction.to_string
        let size_of = Instruction.sizeof
    end
    
    let arbitrary =
        let open Gen in
        let open Instructions in
        arbitrary_list Instruction.arbitrary >>= fun ins ->
        ret_gen ins
    
    let marshal = Instructions.marshal
    let parse = Instructions.parse
    let to_string = Instructions.to_string
    let size_of = Instructions.sizeof    
end

module FlowMod = struct
    open Gen
    module FlowModCommand = struct
        type t = OpenFlow0x04_Core.flowModCommand

        let arbitrary =
            let open Gen in
            let open FlowModCommand in
            oneof [
                        ret_gen AddFlow;
                        ret_gen ModFlow;
                        ret_gen ModStrictFlow;
                        ret_gen DeleteFlow;
                        ret_gen DeleteStrictFlow;
                    ]
        let to_string = FlowModCommand.to_string
        let marshal = FlowModCommand.marshal
        let parse = FlowModCommand.parse
    end
    type t = OpenFlow0x04_Core.flowMod

    let arbitrary_flags =
        arbitrary_bool >>= fun fmf_send_flow_rem ->
        arbitrary_bool >>= fun fmf_check_overlap ->
        arbitrary_bool >>= fun fmf_reset_counts ->
        arbitrary_bool >>= fun fmf_no_pkt_counts ->
        arbitrary_bool >>= fun fmf_no_byt_counts ->
        ret_gen {
            fmf_send_flow_rem;
            fmf_check_overlap;
            fmf_reset_counts;
            fmf_no_pkt_counts;
            fmf_no_byt_counts
        }

    let arbitrary_buffer_id = 
        arbitrary_uint32 >>= fun bid ->
        oneof [
            ret_gen None;
            ret_gen (Some bid)
        ]

    let arbitrary = 
        arbitrary_masked arbitrary_uint64 arbitrary_64mask >>= fun mfCookie ->
        arbitrary_uint8 >>= fun mfTable_id ->
        arbitrary_timeout >>= fun mfIdle_timeout ->
        arbitrary_timeout >>= fun mfHard_timeout ->
        arbitrary_uint16 >>= fun mfPriority ->
        arbitrary_flags >>= fun mfFlags ->
        arbitrary_buffer_id >>= fun mfBuffer_id ->
        FlowModCommand.arbitrary >>= fun mfCommand ->
        PseudoPort.arbitrary_nc >>= fun mfPort ->
        oneof [ ret_gen None; ret_gen (Some mfPort)] >>= fun mfOut_port ->
        arbitrary_uint32 >>= fun mfGroup ->
        oneof [ ret_gen None; ret_gen (Some mfGroup)] >>= fun mfOut_group ->
        OfpMatch.arbitrary >>= fun mfOfp_match ->
        Instructions.arbitrary >>= fun mfInstructions ->
        ret_gen {
            mfCookie; mfTable_id;
            mfCommand; mfIdle_timeout;
            mfHard_timeout; mfPriority;
            mfBuffer_id;
            mfOut_port;
            mfOut_group; mfFlags;
            mfOfp_match; mfInstructions}
        
    let marshal = FlowMod.marshal
    let parse = FlowMod.parse
    let to_string = FlowMod.to_string
    let size_of = FlowMod.sizeof
end    

module Bucket = struct
  open Gen
  open OpenFlow0x04_Core

  type t = OpenFlow0x04_Core.bucket

  let arbitrary_option =
     frequency [
    (1, ret_gen None);
    (5, arbitrary_uint32 >>= (fun v -> ret_gen (Some v)))
    ]

  let no_output act = 
    match act with
      | Output _ -> false
      | _ -> true

  let arbitrary =
    arbitrary_uint16 >>= fun bu_weight ->
    arbitrary_option >>= fun bu_watch_port ->
    arbitrary_option >>= fun bu_watch_group ->
    list1 (such_that no_output Action.arbitrary) >>= fun bu_actions ->
    ret_gen {
       bu_weight; 
       bu_watch_port; 
       bu_watch_group; 
       bu_actions
    }
    
  let marshal = Bucket.marshal
  let parse = Bucket.parse
  let to_string = Bucket.to_string
  let size_of = Bucket.sizeof
end

module MultipartReq = struct
  open Gen
  open OpenFlow0x04_Core
  module TableFeatures = struct
    module TableFeatureProp = struct
      
      type t = TableFeatureProp.t
      
      let arbitrary = 
        oneof [
          Instructions.arbitrary >>= (fun n -> ret_gen (TfpInstruction n));
          Instructions.arbitrary >>= (fun n -> ret_gen (TfpInstructionMiss n));
          arbitrary_list Action.arbitrary >>= (fun n -> ret_gen (TfpWriteAction n));
          arbitrary_list Action.arbitrary >>= (fun n -> ret_gen (TfpWriteActionMiss n));
          arbitrary_list Action.arbitrary >>= (fun n -> ret_gen (TfpApplyAction n));
          arbitrary_list Action.arbitrary >>= (fun n -> ret_gen (TfpApplyActionMiss n));
          arbitrary_list OfpMatch.OxmHeader.arbitrary >>= (fun n -> ret_gen (TfpMatch n));
          arbitrary_list OfpMatch.OxmHeader.arbitrary >>= (fun n -> ret_gen (TfpWildcard n));
          arbitrary_list OfpMatch.OxmHeader.arbitrary >>= (fun n -> ret_gen (TfpWriteSetField n));
          arbitrary_list OfpMatch.OxmHeader.arbitrary >>= (fun n -> ret_gen (TfpWriteSetFieldMiss n));
          arbitrary_list OfpMatch.OxmHeader.arbitrary >>= (fun n -> ret_gen (TfpApplySetField n));
          arbitrary_list OfpMatch.OxmHeader.arbitrary >>= (fun n -> ret_gen (TfpApplySetFieldMiss n))
          ]

      let marshal = TableFeatureProp.marshal
      let parse = TableFeatureProp.parse
      let to_string = TableFeatureProp.to_string
      let size_of = TableFeatureProp.sizeof
    end
    
    module TableFeature = struct
      type t = TableFeature.t

      let arbitrary_config =
        ret_gen Deprecated

      let calc_length tfp =
        (* sizeof_ofp_table_feature = 64*)
        ret_gen (64+(TableFeatureProp.size_of tfp))

      let arbitrary = 
        arbitrary_uint8 >>= fun table_id ->
        arbitrary_stringN 32 >>= fun name ->
        arbitrary_uint64 >>= fun metadata_match ->
        arbitrary_uint64 >>= fun metadata_write ->
        arbitrary_config >>= fun config ->
        arbitrary_uint32 >>= fun max_entries ->
        TableFeatureProp.arbitrary >>= fun feature_prop ->
        calc_length feature_prop>>= fun length ->
        ret_gen {
          length;
          table_id;
          name;
          metadata_match;
          metadata_write;
          config;
          max_entries;
          feature_prop
        }
      
      let marshal = TableFeature.marshal
      let parse bits= 
            let p,_ = TableFeature.parse bits in
            p
      let to_string = TableFeature.to_string
      let size_of = TableFeature.sizeof
    end

    type t = TableFeatures.t

    let arbitrary =
        list1 TableFeature.arbitrary >>= fun v ->
        ret_gen v
    let marshal = TableFeatures.marshal
    let parse = TableFeatures.parse
    let to_string = TableFeatures.to_string
    let size_of = TableFeatures.sizeof
  end

  module FlowRequest = struct
    type t = FlowRequest.t
    
    let arbitrary =
        arbitrary_uint8 >>= fun fr_table_id ->
        arbitrary_uint32 >>= fun fr_out_port ->
        arbitrary_uint32 >>= fun fr_out_group ->
        arbitrary_masked arbitrary_uint64 arbitrary_64mask >>= fun fr_cookie ->
        OfpMatch.arbitrary >>= fun fr_match ->
        ret_gen {
        fr_table_id;
        fr_out_port;
        fr_out_group;
        fr_cookie;
        fr_match
        }
    let marshal = FlowRequest.marshal
    let parse = FlowRequest.parse
    let to_string = FlowRequest.to_string
    let size_of = FlowRequest.sizeof
  end

  module QueueRequest = struct
    type t = QueueRequest.t

    let arbitrary = 
        arbitrary_uint32 >>= fun port_number ->
        arbitrary_uint32 >>= fun queue_id ->
        ret_gen {
            port_number;
            queue_id
        }

    let marshal = QueueRequest.marshal
    let parse = QueueRequest.parse
    let to_string = QueueRequest.to_string
    let size_of = QueueRequest.sizeof
  end
  
  type t = MultipartReq.t
  
  let arbitrary_option =
     frequency [
    (1, ret_gen None);
    (3, TableFeatures.arbitrary >>= (fun v -> ret_gen (Some v)))
    ]
  
  let arbitrary_type = 
    oneof [
        ret_gen SwitchDescReq;
        ret_gen PortsDescReq;
        FlowRequest.arbitrary >>= (fun n -> ret_gen (FlowStatsReq n));
        FlowRequest.arbitrary >>= (fun n -> ret_gen (AggregFlowStatsReq n));
        ret_gen TableStatsReq;
        arbitrary_uint32 >>= (fun n -> ret_gen (PortStatsReq n));
        QueueRequest.arbitrary >>= (fun n -> ret_gen (QueueStatsReq n));
        arbitrary_uint32 >>= (fun n -> ret_gen (GroupStatsReq n));
        ret_gen GroupDescReq;
        ret_gen GroupFeatReq;
        arbitrary_uint32 >>= (fun n -> ret_gen (MeterStatsReq n));
        arbitrary_uint32 >>= (fun n -> ret_gen (MeterConfReq n));
        ret_gen MeterFeatReq;
        arbitrary_option >>= (fun n -> ret_gen (TableFeatReq n));
    ]
  let arbitrary =
    arbitrary_bool >>= fun mpr_flags ->
    arbitrary_type >>= fun mpr_type ->
    ret_gen {
        mpr_type;
        mpr_flags
    }
  
  let marshal = MultipartReq.marshal
  let parse = MultipartReq.parse
  let to_string = MultipartReq.to_string
  let size_of = MultipartReq.sizeof
end

module MultipartReply = struct
  open Gen
  open OpenFlow0x04_Core
    
  module FlowStats = struct
    type t = FlowStats.t

    let arbitrary_flags =
        arbitrary_bool >>= fun fmf_send_flow_rem ->
        arbitrary_bool >>= fun fmf_check_overlap ->
        arbitrary_bool >>= fun fmf_reset_counts ->
        arbitrary_bool >>= fun fmf_no_pkt_counts ->
        arbitrary_bool >>= fun fmf_no_byt_counts ->
        ret_gen {
        fmf_send_flow_rem;
        fmf_check_overlap;
        fmf_reset_counts;
        fmf_no_pkt_counts;
        fmf_no_byt_counts
        }

    let arbitrary =
        Instructions.arbitrary >>= fun instructions ->
        arbitrary_uint8 >>= fun table_id ->
        list1 OfpMatch.Oxm.arbitrary >>= fun ofp_match ->
        arbitrary_uint64 >>= fun byte_count ->
        arbitrary_uint64 >>= fun packet_count ->
        arbitrary_uint64 >>= fun cookie ->
        arbitrary_uint32 >>= fun duration_sec ->
        arbitrary_uint32 >>= fun duration_nsec ->
        arbitrary_uint16 >>= fun priority ->
        arbitrary_timeout >>= fun idle_timeout ->
        arbitrary_timeout >>= fun hard_timeout ->
        arbitrary_flags >>= fun flags ->
        ret_gen { table_id
                ; duration_sec
                ; duration_nsec
                ; priority
                ; idle_timeout
                ; hard_timeout
                ; flags
                ; cookie
                ; packet_count
                ; byte_count
                ; ofp_match
                ; instructions}

    let marshal = FlowStats.marshal
    let parse = FlowStats.parse
    let to_string = FlowStats.to_string
    let size_of = FlowStats.sizeof
  end
  
  module AggregateStats = struct
    type t = AggregateStats.t
    
    let arbitrary =
        arbitrary_uint64 >>= fun packet_count ->
        arbitrary_uint64 >>= fun byte_count ->
        arbitrary_uint32 >>= fun flow_count ->
        ret_gen {
            packet_count;
            byte_count;
            flow_count
        }
    
    let marshal = AggregateStats.marshal
    let parse = AggregateStats.parse
    let to_string = AggregateStats.to_string
    let size_of = AggregateStats.sizeof
  end
  
  module TableStats = struct
    type t = TableStats.t
    
    let arbitrary =
        arbitrary_uint8 >>= fun table_id ->
        arbitrary_uint32 >>= fun active_count ->
        arbitrary_uint64 >>= fun lookup_count ->
        arbitrary_uint64 >>= fun matched_count ->
        ret_gen {
            table_id;
            active_count;
            lookup_count;
            matched_count
        }

    let marshal = TableStats.marshal
    let parse = TableStats.parse
    let to_string = TableStats.to_string
    let size_of = TableStats.sizeof
  end

  module PortStats = struct

    type t = PortStats.t
    
    let arbitrary =
        arbitrary_uint32 >>= fun psPort_no ->
        arbitrary_uint64 >>= fun rx_packets ->
        arbitrary_uint64 >>= fun tx_packets ->
        arbitrary_uint64 >>= fun rx_bytes ->
        arbitrary_uint64 >>= fun tx_bytes ->
        arbitrary_uint64 >>= fun rx_dropped ->
        arbitrary_uint64 >>= fun tx_dropped ->
        arbitrary_uint64 >>= fun rx_errors ->
        arbitrary_uint64 >>= fun tx_errors ->
        arbitrary_uint64 >>= fun rx_frame_err ->
        arbitrary_uint64 >>= fun rx_over_err ->
        arbitrary_uint64 >>= fun rx_crc_err ->
        arbitrary_uint64 >>= fun collisions ->
        arbitrary_uint32 >>= fun duration_sec ->
        arbitrary_uint32 >>= fun duration_nsec ->
        ret_gen {
            psPort_no;
            rx_packets;
            tx_packets;
            rx_bytes;
            tx_bytes;
            rx_dropped;
            tx_dropped;
            rx_errors;
            tx_errors;
            rx_frame_err;
            rx_over_err;
            rx_crc_err;
            collisions;
            duration_sec;
            duration_nsec
        }

    let marshal = PortStats.marshal
    let parse = PortStats.parse
    let to_string = PortStats.to_string
    let size_of = PortStats.sizeof
  end

  module SwitchDescriptionReply = struct
    type t = SwitchDescriptionReply.t
    
    let arbitrary = 
        arbitrary_stringl 256 >>= fun mfr_desc ->
        arbitrary_stringl 256 >>= fun hw_desc ->
        arbitrary_stringl 256 >>= fun sw_desc ->
        arbitrary_stringl 32 >>= fun serial_num ->
        ret_gen {
            mfr_desc;
            hw_desc;
            sw_desc;
            serial_num
        }
    
    let marshal = SwitchDescriptionReply.marshal
    let parse = SwitchDescriptionReply.parse
    let to_string = SwitchDescriptionReply.to_string
    let size_of = SwitchDescriptionReply.sizeof
  end

  module QueueStats = struct

    type t = QueueStats.t

    let arbitrary =
        arbitrary_uint32 >>= fun qsPort_no ->
        arbitrary_uint32 >>= fun queue_id ->
        arbitrary_uint64 >>= fun tx_bytes ->
        arbitrary_uint64 >>= fun tx_packets ->
        arbitrary_uint64 >>= fun tx_errors ->
        arbitrary_uint32 >>= fun duration_sec ->
        arbitrary_uint32 >>= fun duration_nsec ->
        ret_gen { 
            qsPort_no;
            queue_id;
            tx_bytes;
            tx_packets;
            tx_errors;
            duration_sec;
            duration_nsec
        }

    let marshal = QueueStats.marshal
    let parse = QueueStats.parse
    let to_string = QueueStats.to_string
    let size_of = QueueStats.sizeof


  end

  module GroupStats = struct

    module BucketStats = struct

        type t = GroupStats.BucketStats.t

        let arbitrary =
            arbitrary_uint64 >>= fun packet_count ->
            arbitrary_uint64 >>= fun byte_count ->
            ret_gen {packet_count; byte_count}

        let marshal = GroupStats.BucketStats.marshal
        let parse = GroupStats.BucketStats.parse
        let to_string = GroupStats.BucketStats.to_string
        let size_of = GroupStats.BucketStats.sizeof
    end
  
    type t = GroupStats.t

    let calc_length bs =
        (* sizeof_ofp_group_stats = 40*)
        ret_gen (40+(sum (List.map BucketStats.size_of bs)))

    let arbitrary =
        arbitrary_uint32 >>= fun group_id ->
        arbitrary_uint32 >>= fun ref_count ->
        arbitrary_uint64 >>= fun packet_count ->
        arbitrary_uint64 >>= fun byte_count ->
        arbitrary_uint32 >>= fun duration_sec ->
        arbitrary_uint32 >>= fun duration_nsec ->
        list1 BucketStats.arbitrary >>= fun bucket_stats ->
        calc_length bucket_stats >>= fun length ->
        ret_gen {
            length;
            group_id;
            ref_count;
            packet_count;
            byte_count;
            duration_sec;
            duration_nsec;
            bucket_stats}

    let marshal = GroupStats.marshal
    let parse = GroupStats.parse
    let to_string = GroupStats.to_string
    let size_of = GroupStats.sizeof
  end

  module GroupDesc = struct
  
    type t = GroupDesc.t

    let arbitrary_groupTyp =
      oneof [
        ret_gen All;
        ret_gen Select;
        ret_gen Indirect;
        ret_gen FF]

    let calc_length bucket =
      (* ofp_group_desc = 8*)
      ret_gen (8+ sum (List.map Bucket.size_of bucket))
      
    let arbitrary =
      arbitrary_uint32 >>= fun group_id ->
      arbitrary_groupTyp >>= fun typ ->
      list1 Bucket.arbitrary >>= fun bucket ->
      calc_length bucket>>= fun length ->
      ret_gen {
        length;
        typ;
        group_id;
        bucket
      }

    let marshal = GroupDesc.marshal
    let parse = GroupDesc.parse
    let to_string = GroupDesc.to_string
    let size_of = GroupDesc.sizeof
  end
  module GroupFeatures = struct
  
    type t = GroupFeatures.t
    
    let arbitrary_groupTypeMap =
      arbitrary_bool >>= fun all ->
      arbitrary_bool >>= fun select ->
      arbitrary_bool >>= fun indirect ->
      arbitrary_bool >>= fun ff ->
      ret_gen {
        all;
        select;
        indirect;
        ff
    }

    let arbitrary_groupCapabilities =
      arbitrary_bool >>= fun select_weight ->
      arbitrary_bool >>= fun select_liveness ->
      arbitrary_bool >>= fun chaining ->
      arbitrary_bool >>= fun chaining_checks ->
      ret_gen {
        select_weight;
        select_liveness;
        chaining;
        chaining_checks
      }

    let arbitrary_actionTypeMap =
      arbitrary_bool >>= fun output ->
      arbitrary_bool >>= fun copy_ttl_out ->
      arbitrary_bool >>= fun copy_ttl_in ->
      arbitrary_bool >>= fun set_mpls_ttl ->
      arbitrary_bool >>= fun dec_mpls_ttl ->
      arbitrary_bool >>= fun push_vlan ->
      arbitrary_bool >>= fun pop_vlan ->
      arbitrary_bool >>= fun push_mpls ->
      arbitrary_bool >>= fun pop_mpls ->
      arbitrary_bool >>= fun set_queue ->
      arbitrary_bool >>= fun group ->
      arbitrary_bool >>= fun set_nw_ttl ->
      arbitrary_bool >>= fun dec_nw_ttl ->
      arbitrary_bool >>= fun set_field ->
      arbitrary_bool >>= fun push_pbb ->
      arbitrary_bool >>= fun pop_pbb ->
      ret_gen {
        output;
        copy_ttl_out;
        copy_ttl_in;
        set_mpls_ttl;
        dec_mpls_ttl;
        push_vlan;
        pop_vlan;
        push_mpls;
        pop_mpls;
        set_queue;
        group;
        set_nw_ttl;
        dec_nw_ttl;
        set_field;
        push_pbb;
        pop_pbb
      }
      

    let arbitrary = 
      arbitrary_groupTypeMap >>= fun typ ->
      arbitrary_groupCapabilities >>= fun capabilities ->
      arbitrary_uint32 >>= fun max_groups_all ->
      arbitrary_uint32 >>= fun max_groups_select ->
      arbitrary_uint32 >>= fun max_groups_indirect ->
      arbitrary_uint32 >>= fun max_groups_ff ->
      arbitrary_actionTypeMap >>= fun actions_all ->
      arbitrary_actionTypeMap >>= fun actions_select ->
      arbitrary_actionTypeMap >>= fun actions_indirect ->
      arbitrary_actionTypeMap >>= fun actions_ff ->
      ret_gen {
        typ;
        capabilities;
        max_groups_all;
        max_groups_select;
        max_groups_indirect;
        max_groups_ff;
        actions_all;
        actions_select;
        actions_indirect;
        actions_ff
      }

    let marshal = GroupFeatures.marshal
    let parse = GroupFeatures.parse
    let to_string = GroupFeatures.to_string
    let size_of = GroupFeatures.sizeof
  end
  
  module MeterStats = struct
  
    type t = MeterStats.t

    let calc_length band =
      (* sizeof_ofp_meter_stats = 40*)
      ret_gen (40+(List.length band)*16)

    let arbitrary_meterBandStats =
      arbitrary_uint64 >>= fun packet_band_count ->
      arbitrary_uint64 >>= fun byte_band_count ->
      ret_gen { packet_band_count; byte_band_count }

    let arbitrary =
      arbitrary_uint32 >>= fun meter_id ->
      arbitrary_uint32 >>= fun flow_count ->
      arbitrary_uint64 >>= fun packet_in_count ->
      arbitrary_uint64 >>= fun byte_in_count ->
      arbitrary_uint32 >>= fun duration_sec ->
      arbitrary_uint32 >>= fun duration_nsec ->
      list1 arbitrary_meterBandStats >>= fun band ->
      calc_length band >>= fun len ->
      ret_gen {
        meter_id;
        len;
        flow_count;
        packet_in_count;
        byte_in_count;
        duration_sec;
        duration_nsec;
        band
      }

    let marshal = MeterStats.marshal
    let parse = MeterStats.parse
    let to_string = MeterStats.to_string
    let size_of = MeterStats.sizeof
  end

  module MeterConfig = struct
    type t = MeterConfig.t

    let arbitrary_meterFlagsMap =
      arbitrary_bool >>= fun kbps ->
      arbitrary_bool >>= fun pktps ->
      arbitrary_bool >>= fun burst ->
      arbitrary_bool >>= fun stats ->
      ret_gen {
        kbps;
        pktps;
        burst;
        stats
      }

    let calc_length bands =
      (* sizeof_ofp_meter_config = 8*)
      ret_gen (8 + sum (List.map MeterBand.size_of bands))

    let arbitrary = 
      arbitrary_meterFlagsMap >>= fun flags ->
      arbitrary_uint32 >>= fun meter_id ->
      list1 MeterBand.arbitrary >>= fun bands ->
      calc_length bands >>= fun length ->
      ret_gen {
        length;
        flags;
        meter_id;
        bands
      }

    let marshal = MeterConfig.marshal
    let parse = MeterConfig.parse
    let to_string = MeterConfig.to_string
    let size_of = MeterConfig.sizeof
  end

  module MeterFeaturesStats = struct
    type t = MeterFeaturesStats.t
    
    let arbitrary_meterBandMaps =
      arbitrary_bool >>= fun drop ->
      arbitrary_bool >>= fun dscpRemark ->
      ret_gen {
        drop;
        dscpRemark }

    let arbitrary_meterFlagsMap =
      arbitrary_bool >>= fun kbps ->
      arbitrary_bool >>= fun pktps ->
      arbitrary_bool >>= fun burst ->
      arbitrary_bool >>= fun stats ->
      ret_gen {
        kbps;
        pktps;
        burst;
        stats
      }

    let arbitrary = 
      arbitrary_uint32 >>= fun max_meter ->
      arbitrary_meterBandMaps >>= fun band_typ ->
      arbitrary_meterFlagsMap >>= fun capabilities ->
      arbitrary_uint8 >>= fun max_band ->
      arbitrary_uint8 >>= fun max_color ->
      ret_gen {
        max_meter;
        band_typ;
        capabilities;
        max_band;
        max_color
      }

    let marshal = MeterFeaturesStats.marshal
    let parse = MeterFeaturesStats.parse
    let to_string = MeterFeaturesStats.to_string
    let size_of = MeterFeaturesStats.sizeof
  end

  type t = MultipartReply.t

  let arbitrary =
      arbitrary_bool >>= fun flags ->
      oneof [
          list1 PortDesc.arbitrary >>= (fun n -> ret_gen {mpreply_typ = (PortsDescReply n); mpreply_flags = flags});
          SwitchDescriptionReply.arbitrary >>= (fun n -> ret_gen {mpreply_typ = (SwitchDescReply n); mpreply_flags = flags});
          list1 FlowStats.arbitrary >>= (fun n -> ret_gen {mpreply_typ = (FlowStatsReply n); mpreply_flags = flags});
          AggregateStats.arbitrary >>= (fun n -> ret_gen {mpreply_typ = (AggregateReply n); mpreply_flags = flags});
          list1 TableStats.arbitrary >>= (fun n -> ret_gen {mpreply_typ = (TableReply n); mpreply_flags = flags});
          list1 PortStats.arbitrary >>= (fun n -> ret_gen {mpreply_typ = (PortStatsReply n); mpreply_flags = flags});
          list1 QueueStats.arbitrary >>= (fun n -> ret_gen {mpreply_typ = (QueueStatsReply n);  mpreply_flags = flags});
          list1 GroupStats.arbitrary >>= (fun n -> ret_gen {mpreply_typ = (GroupStatsReply n);  mpreply_flags = flags});
          GroupFeatures.arbitrary >>= (fun n -> ret_gen {mpreply_typ = (GroupFeaturesReply n);  mpreply_flags = flags});
          list1 GroupDesc.arbitrary >>= (fun n -> ret_gen {mpreply_typ = (GroupDescReply n);  mpreply_flags = flags});
          list1 MeterStats.arbitrary >>= (fun n -> ret_gen {mpreply_typ = (MeterReply n);  mpreply_flags = flags});
          list1 MeterConfig.arbitrary >>= (fun n -> ret_gen {mpreply_typ = (MeterConfig n);  mpreply_flags = flags});
          MeterFeaturesStats.arbitrary >>= (fun n -> ret_gen {mpreply_typ = (MeterFeaturesReply n);  mpreply_flags = flags});
          ]

  let marshal = MultipartReply.marshal
  let parse = MultipartReply.parse
  let to_string = MultipartReply.to_string
  let size_of = MultipartReply.sizeof
end

module PacketOut = struct
  open Gen
  open OpenFlow0x04_Core

  type t = PacketOut.t

  let arbitrary_len =
    (choose_int (24, 1500)) >>= fun a ->
    ret_gen a

  let arbitrary_byte n =
  (* construct an arbitrary byte of length n*)
    arbitrary_stringN n  >>= fun a ->
    let byte = Cstruct.create n in
    Cstruct.blit_from_string a 0 byte 0 n;
    ret_gen (byte)

  let arbitrary_pay byte = 
    frequency [
      (1, ret_gen (NotBuffered byte));
      (3, arbitrary_uint32 >>= fun bid ->
          arbitrary_byte 0 >>= fun byte -> (* buffered packet out don't have payload *)
          ret_gen (Buffered (bid,byte)))
    ]

  let arbitrary_port_id = 
    frequency [
      (1, ret_gen None);
      (9, arbitrary_uint32 >>= fun port_id ->
          ret_gen (Some port_id))
    ]

  let arbitrary = 
    arbitrary_list Action.arbitrary >>= fun po_actions ->
    arbitrary_len >>= fun len ->
    arbitrary_byte len >>= fun byte ->
    arbitrary_pay byte >>= fun po_payload ->
    arbitrary_port_id >>= fun po_port_id ->
    ret_gen {
      po_payload;
      po_port_id;
      po_actions
    }

  let parse = PacketOut.parse
  let marshal = PacketOut.marshal
  let to_string = PacketOut.to_string
  let size_of = PacketOut.sizeof
end

module PacketIn = struct
  open Gen
  open OpenFlow0x04_Core

  type t = OpenFlow0x04_Core.packetIn

  let arbitrary_len =
      (choose_int (24, 1500)) >>= fun a ->
       ret_gen a

  let arbitrary_byte n =
  (* construct an arbitrary byte of length n*)
      arbitrary_stringN n  >>= fun a ->
      let byte = Cstruct.create n in
      Cstruct.blit_from_string a 0 byte 0 n;
      ret_gen (byte)

  let arbitrary_reason =
      oneof [
          ret_gen (OpenFlow0x04_Core.NoMatch);
          ret_gen (OpenFlow0x04_Core.ExplicitSend);
          ret_gen (OpenFlow0x04_Core.InvalidTTL)
      ]

  let arbitrary_pay byte = 
      frequency [
          (1, ret_gen (NotBuffered byte));
          (3, arbitrary_uint32 >>= fun bid ->
              ret_gen (Buffered (bid,byte)))
      ]

  let arbitrary =
      arbitrary_len  >>= fun pi_total_len ->
      arbitrary_reason >>= fun pi_reason ->
      arbitrary_uint8 >>= fun pi_table_id ->
      arbitrary_uint64 >>= fun pi_cookie ->
      OfpMatch.arbitrary >>= fun pi_ofp_match ->
      arbitrary_byte pi_total_len >>= fun byte ->
      arbitrary_pay byte >>= fun pi_payload ->
      ret_gen {
          pi_total_len;
          pi_reason;
          pi_table_id;
          pi_cookie;
          pi_ofp_match;
          pi_payload
      }
  

  let marshal = PacketIn.marshal
  let parse = PacketIn.parse
  let to_string = PacketIn.to_string
  let size_of = PacketIn.sizeof

end

<<<<<<< HEAD
module Hello = struct
  open Gen
  open OpenFlow0x04_Core

  module Element = struct
    open Gen
    open OpenFlow0x04_Core

    module VersionBitMap = struct
      open Gen
      open OpenFlow0x04_Core
      
      type t = Hello.Element.VersionBitMap.t
        
      let arbitrary = 
        choose_int (20,120) >>= fun a ->
	choose_int (1,15) >>= fun b ->
        ret_gen [a;b]
      
      let marshal = Hello.Element.VersionBitMap.marshal
      let parse = Hello.Element.VersionBitMap.parse
      let to_string = Hello.Element.VersionBitMap.to_string
      let size_of = Hello.Element.VersionBitMap.sizeof
    end
    
    type t = Hello.Element.t

    let arbitrary = 
      VersionBitMap.arbitrary >>= fun version ->
      ret_gen (VersionBitMap version)

    let marshal = Hello.Element.marshal
    let parse = Hello.Element.parse
    let to_string = Hello.Element.to_string
    let size_of = Hello.Element.sizeof
  end
  
  type t = Hello.t

  let arbitrary = 
    list1 Element.arbitrary >>= fun element ->
    ret_gen element

  let marshal = Hello.marshal
  let parse = Hello.parse
  let to_string = Hello.to_string
  let size_of = Hello.sizeof
=======
module Error = struct

  open Gen
  open OpenFlow0x04_Core

  type t = Error.t

  let arbitrary_helloFailed =
    oneof [
      ret_gen HelloIncompatible;
      ret_gen HelloPermError
    ]

  let arbitrary_badRequest =
    oneof [
      ret_gen ReqBadVersion;
      ret_gen ReqBadType;
      ret_gen ReqBadMultipart;
      ret_gen ReqBadExp;
      ret_gen ReqBadExpType;
      ret_gen ReqPermError;
      ret_gen ReqBadLen;
      ret_gen ReqBufferEmpty;
      ret_gen ReqBufferUnknown;
      ret_gen ReqBadTableId;
      ret_gen ReqIsSlave;
      ret_gen ReqBadPort;
      ret_gen ReqBadPacket;
      ret_gen ReqMultipartBufOverflow
    ]

  let arbitrary_badAction = 
    oneof [
      ret_gen ActBadType;
      ret_gen ActBadLen;
      ret_gen ActBadExp;
      ret_gen ActBadExpType;
      ret_gen ActBadOutPort;
      ret_gen ActBadArg;
      ret_gen ActPermError;
      ret_gen ActTooMany;
      ret_gen ActBadQueue;
      ret_gen ActBadOutGroup;
      ret_gen ActMatchInconsistent;
      ret_gen ActUnsupportedOrder;
      ret_gen ActBadTag;
      ret_gen ActBadSetTyp;
      ret_gen ActBadSetLen;
      ret_gen ActBadSetArg
    ]

  let arbitrary_badInstruction =
    oneof [
      ret_gen InstUnknownInst;
      ret_gen InstBadTableId;
      ret_gen InstUnsupInst;
      ret_gen InstUnsupMeta;
      ret_gen InstUnsupMetaMask;
      ret_gen InstBadExp;
      ret_gen InstBadExpTyp;
      ret_gen InstBadLen;
      ret_gen InstPermError
    ]

  let arbitrary_badMatch = 
    oneof [
      ret_gen MatBadTyp;
      ret_gen MatBadLen;
      ret_gen MatBadTag;
      ret_gen MatBadDlAddrMask;
      ret_gen MatBadNwAddrMask;
      ret_gen MatBadWildcards;
      ret_gen MatBadField;
      ret_gen MatBadValue;
      ret_gen MatBadMask;
      ret_gen MatBadPrereq;
      ret_gen MatDupField;
      ret_gen MatPermError
    ]

  let arbitrary_flowModFailed =
    oneof [
      ret_gen FlUnknown;
      ret_gen FlTableFull;
      ret_gen FlBadTableId;
      ret_gen FlOverlap;
      ret_gen FlPermError;
      ret_gen FlBadTimeout;
      ret_gen FlBadCommand;
      ret_gen FlBadFlags
    ]

  let arbitrary_groupModFailed = 
    oneof [
      ret_gen GrGroupExists;
      ret_gen GrIvalidGroup;
      ret_gen GrWeightUnsupported;
      ret_gen GrOutOfGroups;
      ret_gen GrOutOfBuckets;
      ret_gen GrChainingUnsupported;
      ret_gen GrWatcHUnsupported;
      ret_gen GrLoop;
      ret_gen GrUnknownGroup;
      ret_gen GrChainedGroup;
      ret_gen GrBadTyp;
      ret_gen GrBadCommand;
      ret_gen GrBadBucket;
      ret_gen GrBadWatch;
      ret_gen GrPermError
    ]

  let arbitrary_portModFailed = 
    oneof [
      ret_gen PoBadPort;
      ret_gen PoBadHwAddr;
      ret_gen PoBadConfig;
      ret_gen PoBadAdvertise;
      ret_gen PoPermError
    ]

  let arbitrary_tableModFailed = 
    oneof [
      ret_gen TaBadTable;
      ret_gen TaBadConfig;
      ret_gen TaPermError
    ]

  let arbitrary_queueOpFailed =
    oneof [
      ret_gen QuBadPort;
      ret_gen QuBadQUeue;
      ret_gen QuPermError
    ]

  let arbitrary_switchConfigFailed =
    oneof [
      ret_gen ScBadFlags;
      ret_gen ScBadLen;
      ret_gen ScPermError
    ]

  let arbitrary_roleReqFailed =
    oneof [
      ret_gen RoStale;
      ret_gen RoUnsup;
      ret_gen RoBadRole;
    ]

  let arbitrary_meterModFailed =
    oneof [
      ret_gen MeUnknown;
      ret_gen MeMeterExists;
      ret_gen MeInvalidMeter;
      ret_gen MeUnknownMeter;
      ret_gen MeBadCommand;
      ret_gen MeBadFlags;
      ret_gen MeBadRate;
      ret_gen MeBadBurst;
      ret_gen MeBadBand;
      ret_gen MeBadBandValue;
      ret_gen MeOutOfMeters;
      ret_gen MeOutOfBands
    ]

  let arbitrary_tableFeatFailed = 
    oneof [
      ret_gen TfBadTable;
      ret_gen TfBadMeta;
      ret_gen TfBadType;
      ret_gen TfBadLen;
      ret_gen TfBadArg;
      ret_gen TfPermError
    ]

  let arbitrary_exp = 
    arbitrary_uint16 >>= fun exp_typ ->
    arbitrary_uint32 >>= fun exp_id -> 
    ret_gen {exp_typ; exp_id}

  let arbitrary_err = 
    oneof [
      arbitrary_helloFailed >>= (fun n -> ret_gen (HelloFailed n));
      arbitrary_badRequest >>= (fun n -> ret_gen (BadRequest n));
      arbitrary_badAction >>= (fun n -> ret_gen (BadAction n));
      arbitrary_badInstruction >>= (fun n -> ret_gen (BadInstruction n));
      arbitrary_badMatch >>= (fun n -> ret_gen (BadMatch n));
      arbitrary_flowModFailed >>= (fun n -> ret_gen (FlowModFailed n));
      arbitrary_groupModFailed >>= (fun n -> ret_gen (GroupModFailed n));
      arbitrary_portModFailed >>= (fun n -> ret_gen (PortModFailed n));
      arbitrary_tableModFailed >>= (fun n -> ret_gen (TableModFailed n));
      arbitrary_queueOpFailed >>= (fun n -> ret_gen (QueueOpFailed n));
      arbitrary_switchConfigFailed >>= (fun n -> ret_gen (SwitchConfigFailed n));
      arbitrary_roleReqFailed >>= (fun n -> ret_gen (RoleReqFailed n));
      arbitrary_meterModFailed >>= (fun n -> ret_gen (MeterModFailed n));
      arbitrary_tableFeatFailed >>= (fun n -> ret_gen (TableFeatFailed n));
      arbitrary_exp >>= (fun n -> ret_gen (ExperimenterFailed n));
    ]

  let arbitrary_len =
      (choose_int (64, 150)) >>= fun a ->
       ret_gen a

  let arbitrary_byte n =
  (* construct an arbitrary byte of length n*)
      arbitrary_stringN n  >>= fun a ->
      let byte = Cstruct.create n in
      Cstruct.blit_from_string a 0 byte 0 n;
      ret_gen (byte)
      
  let arbitrary = 
    arbitrary_len >>= fun len ->
    arbitrary_byte len >>= fun data ->
    arbitrary_err >>= fun err ->
    ret_gen {
      Error.err = err;
      Error.data = data}

  let marshal = Error.marshal
  let parse = Error.parse
  let to_string = Error.to_string
  let size_of = Error.sizeof

>>>>>>> c09a909b
end<|MERGE_RESOLUTION|>--- conflicted
+++ resolved
@@ -1494,7 +1494,6 @@
 
 end
 
-<<<<<<< HEAD
 module Hello = struct
   open Gen
   open OpenFlow0x04_Core
@@ -1542,7 +1541,9 @@
   let parse = Hello.parse
   let to_string = Hello.to_string
   let size_of = Hello.sizeof
-=======
+
+end
+
 module Error = struct
 
   open Gen
@@ -1765,5 +1766,4 @@
   let to_string = Error.to_string
   let size_of = Error.sizeof
 
->>>>>>> c09a909b
 end