--- conflicted
+++ resolved
@@ -80,11 +80,7 @@
     let policy p =
       Format.printf "@[%a\n\n@]%!" Pretty.format_policy p
 
-<<<<<<< HEAD
-    let local sw_num p =
-=======
     let local f sw_num p =
->>>>>>> cf85fa07
       (* NOTE(seliopou): This may not catch all ports, but it'll catch some of
        * 'em! Also, lol for loop.
        * *)
@@ -97,32 +93,20 @@
 
     let all sw_num p =
       policy p;
-<<<<<<< HEAD
-      local sw_num p
-=======
       local flowtable sw_num p
 
     let stats sw_num p =
       local (fun x y -> ()) sw_num p
->>>>>>> cf85fa07
 
     let main args =
       match args with
         | (sw_num :: [filename])
-<<<<<<< HEAD
-        | ("all" :: [sw_num; filename]) -> with_file (all (int_of_string sw_num)) filename
-        | ("policies" :: [sw_num; filename]) -> with_file policy filename
-        | ("flowtables" :: [sw_num; filename]) -> with_file (local (int_of_string sw_num)) filename
-        | _ -> 
-          print_endline "usage: katnetic dump local [all|policies|flowtables] <number of switches> <filename>"
-=======
         | ("all"        :: [sw_num; filename]) -> with_file (all (int_of_string sw_num)) filename
         | ("policies"   :: [sw_num; filename]) -> with_file policy filename
         | ("flowtables" :: [sw_num; filename]) -> with_file (local flowtable (int_of_string sw_num)) filename
         | ("stats"      :: [sw_num; filename]) -> with_file (stats (int_of_string sw_num)) filename
         | _ -> 
           print_endline "usage: katnetic dump local [all|policies|flowtables|stats] <number of switches> <filename>"
->>>>>>> cf85fa07
   end
 
   module Automaton = struct
